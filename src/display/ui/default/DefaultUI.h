#ifndef DEFAULTUI_H
#define DEFAULTUI_H

#include <display/core/PluginManager.h>
#include <display/core/ProfileManager.h>
#include <display/core/constants.h>
#include <display/models/profile.h>
#include <display/drivers/Driver.h>

#include "./lvgl/ui.h"

class Controller;

constexpr int RERENDER_INTERVAL_IDLE = 2500;
constexpr int RERENDER_INTERVAL_ACTIVE = 250;

constexpr int TEMP_HISTORY_INTERVAL = 250;
constexpr int TEMP_HISTORY_LENGTH = 20 * 1000 / TEMP_HISTORY_INTERVAL;

int16_t calculate_angle(int set_temp, int range, int offset);

class DefaultUI {
  public:
    DefaultUI(Controller *controller, PluginManager *pluginManager);

    // Default work methods
    void init();
    void loop();

    // Interface methods
    void changeScreen(lv_obj_t **screen, void (*target_init)(void));

    void onProfileSwitch();
    void onNextProfile();
    void onPreviousProfile();
    void onProfileSelect();
    void setBrightness(int brightness) {
        if (panelDriver) {
            panelDriver->setBrightness(brightness);
        }
    };

  private:
    void setupPanel();
    void setupState();
    void setupReactive();

    void handleScreenChange();

    void updateStandbyScreen();
    void updateStatusScreen() const;

    void adjustDials(lv_obj_t *dials);

<<<<<<< HEAD
  private:
    int tempHistory[TEMP_HISTORY_LENGTH] = {0};
    int tempHistoryIndex = 0;
    int prevTargetTemp = 0;
    bool isTempHistoryInitialized = false;
    bool isTempertureStable = false;
    
    void updateTempHistory();
    void updateTempStableFlag();
    void switchTempBasedPanelBorderColor(lv_obj_t* contentPanel);

  private:
=======
    Driver *panelDriver = nullptr;
>>>>>>> f4f574c4
    Controller *controller;
    PluginManager *pluginManager;
    ProfileManager *profileManager;

    // Screen state
    String selectedProfileId = "";
    Profile selectedProfile{};
    int updateAvailable = false;
    int updateActive = false;
    int apActive = false;
    int error = false;
    int autotuning = false;
    int volumetricAvailable = false;
    int volumetricMode = false;
    int grindActive = false;
    int active = false;

    bool rerender = false;
    unsigned long lastRender = 0;

    int mode = MODE_STANDBY;
    int currentTemp = 0;
    int targetTemp = 0;
    int targetDuration = 0;
    int targetVolume = 0;
    int grindDuration = 0;
    float grindVolume = 0.0f;
    int pressureAvailable = 0;
    float pressure = 0.0f;
    int pressureScaling = DEFAULT_PRESSURE_SCALING;

    int currentProfileIdx;
    String currentProfileId;
    Profile currentProfileChoice{};
    std::vector<String> favoritedProfiles;

    // Screen change
    lv_obj_t **targetScreen = &ui_InitScreen;
    lv_obj_t *currentScreen = ui_InitScreen;
    void (*targetScreenInit)(void) = &ui_InitScreen_screen_init;

    // Standby brightness control
    unsigned long standbyEnterTime = 0;

    xTaskHandle taskHandle;
    static void loopTask(void *arg);
};

#endif // DEFAULTUI_H<|MERGE_RESOLUTION|>--- conflicted
+++ resolved
@@ -52,7 +52,6 @@
 
     void adjustDials(lv_obj_t *dials);
 
-<<<<<<< HEAD
   private:
     int tempHistory[TEMP_HISTORY_LENGTH] = {0};
     int tempHistoryIndex = 0;
@@ -64,10 +63,7 @@
     void updateTempStableFlag();
     void switchTempBasedPanelBorderColor(lv_obj_t* contentPanel);
 
-  private:
-=======
     Driver *panelDriver = nullptr;
->>>>>>> f4f574c4
     Controller *controller;
     PluginManager *pluginManager;
     ProfileManager *profileManager;
