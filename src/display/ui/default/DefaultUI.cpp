#include "DefaultUI.h"

#include <WiFi.h>
#include <display/core/Controller.h>
#include <display/core/Process.h>
#include <display/drivers/LilyGoDriver.h>
#include <display/drivers/WaveshareDriver.h>
#include <display/drivers/LilyGoTDisplayDriver.h>
#include <display/drivers/common/LV_Helper.h>
#include <display/ui/utils/effects.h>

static EffectManager effect_mgr;

int16_t calculate_angle(int set_temp, int range, int offset) {
    const double percentage = static_cast<double>(set_temp) / static_cast<double>(MAX_TEMP);
    return (percentage * ((double)range)) - range / 2 - offset;
}

DefaultUI::DefaultUI(Controller *controller, PluginManager *pluginManager)
    : controller(controller), pluginManager(pluginManager) {
    profileManager = controller->getProfileManager();
}

void DefaultUI::init() {
    auto triggerRender = [this](Event const &) { rerender = true; };
    pluginManager->on("boiler:currentTemperature:change", [=](Event const &event) {
        currentTemp = event.getFloat("value");
        rerender = true;
    });
    pluginManager->on("boiler:pressure:change", [=](Event const &event) {
        pressure = event.getFloat("value");
        rerender = true;
    });
    pluginManager->on("boiler:targetTemperature:change", [=](Event const &event) {
        targetTemp = event.getInt("value");
        rerender = true;
    });
    pluginManager->on("controller:grindDuration:change", [=](Event const &event) {
        grindDuration = event.getInt("value");
        rerender = true;
    });
    pluginManager->on("controller:grindVolume:change", [=](Event const &event) {
        grindVolume = event.getFloat("value");
        rerender = true;
    });
    pluginManager->on("controller:grind:end", triggerRender);
    pluginManager->on("controller:grind:start", triggerRender);
    pluginManager->on("controller:brew:start", triggerRender);
    pluginManager->on("controller:mode:change", [this](Event const &event) {
        switch (int mode = event.getInt("value")) {
        case MODE_STANDBY:
            changeScreen(&ui_StandbyScreen, &ui_StandbyScreen_screen_init);
            break;
        case MODE_BREW:
            changeScreen(&ui_BrewScreen, &ui_BrewScreen_screen_init);
            break;
        case MODE_GRIND:
            changeScreen(&ui_GrindScreen, &ui_GrindScreen_screen_init);
            break;
        case MODE_STEAM:
            changeScreen(&ui_SteamScreen, &ui_SteamScreen_screen_init);
            break;
        case MODE_WATER:
            changeScreen(&ui_WaterScreen, &ui_WaterScreen_screen_init);
            break;
        default:
            break;
        };
    });
    pluginManager->on("controller:brew:start",
                      [this](Event const &event) { changeScreen(&ui_StatusScreen, &ui_StatusScreen_screen_init); });
    pluginManager->on("controller:brew:clear", [this](Event const &event) {
        if (lv_scr_act() == ui_StatusScreen) {
            changeScreen(&ui_BrewScreen, &ui_BrewScreen_screen_init);
        }
    });
    pluginManager->on("controller:bluetooth:connect", [this](Event const &) {
        rerender = true;
        if (lv_scr_act() == ui_InitScreen) {
            Settings &settings = controller->getSettings();
            settings.getStartupMode() == MODE_BREW ? changeScreen(&ui_BrewScreen, &ui_BrewScreen_screen_init)
                                                   : changeScreen(&ui_StandbyScreen, &ui_StandbyScreen_screen_init);
        }
        pressureAvailable = controller->getSystemInfo().capabilities.pressure ? 1 : 0;
    });
    pluginManager->on("controller:wifi:connect", [this](Event const &event) {
        rerender = true;
        apActive = event.getInt("AP");
    });
    pluginManager->on("ota:update:start", [this](Event const &) {
        updateActive = true;
        rerender = true;
        changeScreen(&ui_InitScreen, &ui_InitScreen_screen_init);
    });
    pluginManager->on("ota:update:end", [this](Event const &) {
        updateActive = false;
        rerender = true;
        changeScreen(&ui_InitScreen, &ui_InitScreen_screen_init);
    });
    pluginManager->on("ota:update:status", [this](Event const &event) {
        rerender = true;
        updateAvailable = event.getInt("value");
    });
    pluginManager->on("controller:error", [this](Event const &) {
        rerender = true;
        changeScreen(&ui_InitScreen, &ui_InitScreen_screen_init);
    });
    pluginManager->on("controller:autotune:start",
                      [this](Event const &) { changeScreen(&ui_InitScreen, &ui_InitScreen_screen_init); });
    pluginManager->on("controller:autotune:result",
                      [this](Event const &) { changeScreen(&ui_StandbyScreen, &ui_StandbyScreen_screen_init); });

    pluginManager->on("profiles:profile:select", [this](Event const &event) {
        selectedProfileId = event.getString("id");
        profileManager->loadSelectedProfile(selectedProfile);
    });
    setupPanel();
    setupState();
    setupReactive();
    xTaskCreatePinnedToCore(loopTask, "DefaultUI::loop", configMINIMAL_STACK_SIZE * 6, this, 1, &taskHandle, 1);
}

void DefaultUI::loop() {
    const unsigned long now = millis();
    const unsigned long diff = now - lastRender;
    if ((controller->isActive() && diff > RERENDER_INTERVAL_ACTIVE) || diff > RERENDER_INTERVAL_IDLE) {
        rerender = true;
    }
    if (rerender) {
        rerender = false;
        lastRender = now;
        error = controller->isErrorState();
        autotuning = controller->isAutotuning();
        const Settings &settings = controller->getSettings();
        volumetricAvailable = controller->isVolumetricAvailable();
        volumetricMode = volumetricAvailable && settings.isVolumetricTarget();
        grindActive = controller->isGrindActive();
        active = controller->isActive();
        if (controller->isErrorState()) {
            changeScreen(&ui_InitScreen, &ui_InitScreen_screen_init);
        }
        handleScreenChange();
        currentScreen = lv_scr_act();
        if (lv_scr_act() == ui_StandbyScreen)
            updateStandbyScreen();
        if (lv_scr_act() == ui_StatusScreen)
            updateStatusScreen();
        effect_mgr.evaluate_all();
    }
    
    lv_task_handler();
}

void DefaultUI::changeScreen(lv_obj_t **screen, void (*target_init)()) {
    targetScreen = screen;
    targetScreenInit = target_init;
    rerender = true;
}

void DefaultUI::onProfileSwitch() {
    favoritedProfiles = profileManager->getFavoritedProfiles();
    currentProfileIdx = 0;
    currentProfileId = favoritedProfiles[currentProfileIdx];
    currentProfileChoice = Profile{};
    profileManager->loadProfile(currentProfileId, currentProfileChoice);
    changeScreen(&ui_ProfileScreen, ui_ProfileScreen_screen_init);
}

void DefaultUI::onNextProfile() {
    if (currentProfileIdx < favoritedProfiles.size() - 1) {
        currentProfileIdx++;
        currentProfileId = favoritedProfiles.at(currentProfileIdx);
        currentProfileChoice = Profile{};
        profileManager->loadProfile(currentProfileId, currentProfileChoice);
    }
}

void DefaultUI::onPreviousProfile() {
    if (currentProfileIdx > 0) {
        currentProfileIdx--;
        currentProfileId = favoritedProfiles.at(currentProfileIdx);
        currentProfileChoice = Profile{};
        profileManager->loadProfile(currentProfileId, currentProfileChoice);
    }
}

void DefaultUI::onProfileSelect() {
    profileManager->selectProfile(currentProfileId);
    changeScreen(&ui_BrewScreen, ui_BrewScreen_screen_init);
}

<<<<<<< HEAD
void DefaultUI::setupPanel() const {
    if (LilyGoTDisplayDriver::getInstance()->isCompatible()) {
        LilyGoTDisplayDriver::getInstance()->init();
    } else if (LilyGoDriver::getInstance()->isCompatible()) {
        LilyGoDriver::getInstance()->init();
=======
void DefaultUI::setupPanel() {
    if (LilyGoDriver::getInstance()->isCompatible()) {
        panelDriver = LilyGoDriver::getInstance();
>>>>>>> f4f574c4
    } else if (WaveshareDriver::getInstance()->isCompatible()) {
        panelDriver = WaveshareDriver::getInstance();
    }
<<<<<<< HEAD
    else {
        Serial.println("No compatible display driver found");
        delay(10000);
        ESP.restart();
    }

=======

    panelDriver->init();
>>>>>>> f4f574c4
    ui_init();
    
    // Set initial brightness based on settings
    const Settings &settings = controller->getSettings();
    setBrightness(settings.getMainBrightness());
}

void DefaultUI::setupState() {
    error = controller->isErrorState();
    autotuning = controller->isAutotuning();
    const Settings &settings = controller->getSettings();
    volumetricAvailable = controller->isVolumetricAvailable();
    volumetricMode = volumetricAvailable && settings.isVolumetricTarget();
    grindActive = controller->isGrindActive();
    active = controller->isActive();
    mode = controller->getMode();
    currentTemp = controller->getCurrentTemp();
    targetTemp = controller->getTargetTemp();
    targetDuration = controller->getTargetDuration();
    targetVolume = settings.getTargetVolume();
    grindDuration = settings.getTargetGrindDuration();
    grindVolume = settings.getTargetGrindVolume();
    pressureAvailable = controller->getSystemInfo().capabilities.pressure ? 1 : 0;
    pressureScaling = std::ceil(settings.getPressureScaling());
    selectedProfileId = settings.getSelectedProfile();
    profileManager->loadSelectedProfile(selectedProfile);
}

void DefaultUI::setupReactive() {
    effect_mgr.use_effect([=] { return currentScreen == ui_MenuScreen; }, [=]() { adjustDials(ui_MenuScreen_dials); },
                          &pressureAvailable);
    effect_mgr.use_effect([=] { return currentScreen == ui_StatusScreen; }, [=]() { adjustDials(ui_StatusScreen_dials); },
                          &pressureAvailable);
    effect_mgr.use_effect([=] { return currentScreen == ui_BrewScreen; }, [=]() { adjustDials(ui_BrewScreen_dials); },
                          &pressureAvailable);
    effect_mgr.use_effect([=] { return currentScreen == ui_GrindScreen; }, [=]() { adjustDials(ui_GrindScreen_dials); },
                          &pressureAvailable);
    effect_mgr.use_effect([=] { return currentScreen == ui_WaterScreen; }, [=]() { adjustDials(ui_WaterScreen_dials); },
                          &pressureAvailable);
    effect_mgr.use_effect([=] { return currentScreen == ui_SteamScreen; }, [=]() { adjustDials(ui_SteamScreen_dials); },
                          &pressureAvailable);
    effect_mgr.use_effect([=] { return currentScreen == ui_SteamScreen; }, [=]() { adjustDials(ui_SteamScreen_dials); },
                          &pressureAvailable);
    effect_mgr.use_effect([=] { return currentScreen == ui_ProfileScreen; }, [=]() { adjustDials(ui_ProfileScreen_dials); },
                          &pressureAvailable);
    effect_mgr.use_effect([=] { return currentScreen == ui_MenuScreen; },
                          [=]() {
                              lv_arc_set_value(uic_MenuScreen_dials_tempGauge, currentTemp);
                              lv_label_set_text_fmt(uic_MenuScreen_dials_tempText, "%d°C", currentTemp);
                          },
                          &currentTemp);
    effect_mgr.use_effect([=] { return currentScreen == ui_StatusScreen; },
                          [=]() {
                              lv_arc_set_value(uic_StatusScreen_dials_tempGauge, currentTemp);
                              lv_label_set_text_fmt(uic_StatusScreen_dials_tempText, "%d°C", currentTemp);
                          },
                          &currentTemp);
    effect_mgr.use_effect([=] { return currentScreen == ui_BrewScreen; },
                          [=]() {
                              lv_arc_set_value(uic_BrewScreen_dials_tempGauge, currentTemp);
                              lv_label_set_text_fmt(uic_BrewScreen_dials_tempText, "%d°C", currentTemp);
                          },
                          &currentTemp);
    effect_mgr.use_effect([=] { return currentScreen == ui_GrindScreen; },
                          [=]() {
                              lv_arc_set_value(uic_GrindScreen_dials_tempGauge, currentTemp);
                              lv_label_set_text_fmt(uic_GrindScreen_dials_tempText, "%d°C", currentTemp);
                          },
                          &currentTemp);
    effect_mgr.use_effect([=] { return currentScreen == ui_WaterScreen; },
                          [=]() {
                              lv_arc_set_value(uic_WaterScreen_dials_tempGauge, currentTemp);
                              lv_label_set_text_fmt(uic_WaterScreen_dials_tempText, "%d°C", currentTemp);
                          },
                          &currentTemp);
    effect_mgr.use_effect([=] { return currentScreen == ui_SteamScreen; },
                          [=]() {
                              lv_arc_set_value(uic_SteamScreen_dials_tempGauge, currentTemp);
                              lv_label_set_text_fmt(uic_SteamScreen_dials_tempText, "%d°C", currentTemp);
                          },
                          &currentTemp);
    effect_mgr.use_effect([=] { return currentScreen == ui_ProfileScreen; },
                          [=]() {
                              lv_arc_set_value(uic_ProfileScreen_dials_tempGauge, currentTemp);
                              lv_label_set_text_fmt(uic_ProfileScreen_dials_tempText, "%d°C", currentTemp);
                          },
                          &currentTemp);
    effect_mgr.use_effect([=] { return currentScreen == ui_MenuScreen; },
                          [=]() {
                              int16_t angle =
                                  calculate_angle(targetTemp, pressureAvailable ? 1360 : 3040, pressureAvailable ? 900 : 0);
                              lv_img_set_angle(uic_MenuScreen_dials_tempTarget, angle);
                          },
                          &targetTemp);
    effect_mgr.use_effect([=] { return currentScreen == ui_StatusScreen; },
                          [=]() {
                              lv_label_set_text_fmt(ui_StatusScreen_targetTemp, "%d°C", targetTemp);
                              int16_t angle =
                                  calculate_angle(targetTemp, pressureAvailable ? 1360 : 3040, pressureAvailable ? 900 : 0);
                              lv_img_set_angle(uic_StatusScreen_dials_tempTarget, angle);
                          },
                          &targetTemp);
    effect_mgr.use_effect([=] { return currentScreen == ui_BrewScreen; },
                          [=]() {
                              lv_label_set_text_fmt(ui_BrewScreen_targetTemp, "%d°C", targetTemp);
                              int16_t angle =
                                  calculate_angle(targetTemp, pressureAvailable ? 1360 : 3040, pressureAvailable ? 900 : 0);
                              lv_img_set_angle(uic_BrewScreen_dials_tempTarget, angle);
                          },
                          &targetTemp);
    effect_mgr.use_effect([=] { return currentScreen == ui_GrindScreen; },
                          [=]() {
                              int16_t angle =
                                  calculate_angle(targetTemp, pressureAvailable ? 1360 : 3040, pressureAvailable ? 900 : 0);
                              lv_img_set_angle(uic_GrindScreen_dials_tempTarget, angle);
                          },
                          &targetTemp);
    effect_mgr.use_effect([=] { return currentScreen == ui_WaterScreen; },
                          [=]() {
                              lv_label_set_text_fmt(ui_WaterScreen_targetTemp, "%d°C", targetTemp);
                              int16_t angle =
                                  calculate_angle(targetTemp, pressureAvailable ? 1360 : 3040, pressureAvailable ? 900 : 0);
                              lv_img_set_angle(uic_WaterScreen_dials_tempTarget, angle);
                          },
                          &targetTemp);
    effect_mgr.use_effect([=] { return currentScreen == ui_SteamScreen; },
                          [=]() {
                              lv_label_set_text_fmt(ui_SteamScreen_targetTemp, "%d°C", targetTemp);
                              int16_t angle =
                                  calculate_angle(targetTemp, pressureAvailable ? 1360 : 3040, pressureAvailable ? 900 : 0);
                              lv_img_set_angle(uic_SteamScreen_dials_tempTarget, angle);
                          },
                          &targetTemp);
    effect_mgr.use_effect([=] { return currentScreen == ui_ProfileScreen; },
                          [=]() {
                              int16_t angle =
                                  calculate_angle(targetTemp, pressureAvailable ? 1360 : 3040, pressureAvailable ? 900 : 0);
                              lv_img_set_angle(uic_ProfileScreen_dials_tempTarget, angle);
                          },
                          &targetTemp);
    effect_mgr.use_effect([=] { return currentScreen == ui_MenuScreen; },
                          [=]() {
                              lv_arc_set_value(uic_MenuScreen_dials_pressureGauge, pressure);
                              lv_label_set_text_fmt(uic_MenuScreen_dials_pressureText, "%.1f bar", pressure);
                          },
                          &pressure);
    effect_mgr.use_effect([=] { return currentScreen == ui_StatusScreen; },
                          [=]() {
                              lv_arc_set_value(uic_StatusScreen_dials_pressureGauge, pressure);
                              lv_label_set_text_fmt(uic_StatusScreen_dials_pressureText, "%.1f bar", pressure);
                          },
                          &pressure);
    effect_mgr.use_effect([=] { return currentScreen == ui_BrewScreen; },
                          [=]() {
                              lv_arc_set_value(uic_BrewScreen_dials_pressureGauge, pressure);
                              lv_label_set_text_fmt(uic_BrewScreen_dials_pressureText, "%.1f bar", pressure);
                          },
                          &pressure);
    effect_mgr.use_effect([=] { return currentScreen == ui_GrindScreen; },
                          [=]() {
                              lv_arc_set_value(uic_GrindScreen_dials_pressureGauge, pressure);
                              lv_label_set_text_fmt(uic_GrindScreen_dials_pressureText, "%.1f bar", pressure);
                          },
                          &pressure);
    effect_mgr.use_effect([=] { return currentScreen == ui_WaterScreen; },
                          [=]() {
                              lv_arc_set_value(uic_WaterScreen_dials_pressureGauge, pressure);
                              lv_label_set_text_fmt(uic_WaterScreen_dials_pressureText, "%.1f bar", pressure);
                          },
                          &pressure);
    effect_mgr.use_effect([=] { return currentScreen == ui_SteamScreen; },
                          [=]() {
                              lv_arc_set_value(uic_SteamScreen_dials_pressureGauge, pressure);
                              lv_label_set_text_fmt(uic_SteamScreen_dials_pressureText, "%.1f bar", pressure);
                          },
                          &pressure);
    effect_mgr.use_effect([=] { return currentScreen == ui_ProfileScreen; },
                          [=]() {
                              lv_arc_set_value(uic_ProfileScreen_dials_pressureGauge, pressure);
                              lv_label_set_text_fmt(uic_ProfileScreen_dials_pressureText, "%.1f bar", pressure);
                          },
                          &pressure);
    effect_mgr.use_effect([=] { return currentScreen == ui_StandbyScreen; },
                          [=]() {
                              updateAvailable ? lv_obj_clear_flag(ui_StandbyScreen_updateIcon, LV_OBJ_FLAG_HIDDEN)
                                              : lv_obj_add_flag(ui_StandbyScreen_updateIcon, LV_OBJ_FLAG_HIDDEN);
                          },
                          &updateAvailable);
    effect_mgr.use_effect([=] { return currentScreen == ui_InitScreen; },
                          [=]() {
                              if (updateActive) {
                                  lv_label_set_text_fmt(ui_InitScreen_mainLabel, "Updating...");
                              } else if (error) {
                                  if (controller->getError() == ERROR_CODE_RUNAWAY) {
                                      lv_label_set_text_fmt(ui_InitScreen_mainLabel, "Temperature error, please restart");
                                  }
                              } else if (autotuning) {
                                  lv_label_set_text_fmt(ui_InitScreen_mainLabel, "Autotuning...");
                              }
                          },
                          &updateAvailable, &error, &autotuning);
    effect_mgr.use_effect([=] { return currentScreen == ui_BrewScreen; },
                          [=]() {
                              if (volumetricMode) {
                                  lv_label_set_text_fmt(ui_BrewScreen_targetDuration, "%dg", targetVolume);
                              } else {
                                  const double secondsDouble = targetDuration / 1000.0;
                                  const auto minutes = static_cast<int>(secondsDouble / 60.0 - 0.5);
                                  const auto seconds = static_cast<int>(secondsDouble) % 60;
                                  lv_label_set_text_fmt(ui_BrewScreen_targetDuration, "%2d:%02d", minutes, seconds);
                              }
                          },
                          &targetDuration, &targetVolume, &volumetricMode);
    effect_mgr.use_effect([=] { return currentScreen == ui_GrindScreen; },
                          [=]() {
                              if (volumetricMode) {
                                  lv_label_set_text_fmt(ui_GrindScreen_targetDuration, "%.1fg", grindVolume);
                              } else {
                                  const double secondsDouble = grindDuration / 1000.0;
                                  const auto minutes = static_cast<int>(secondsDouble / 60.0 - 0.5);
                                  const auto seconds = static_cast<int>(secondsDouble) % 60;
                                  lv_label_set_text_fmt(ui_GrindScreen_targetDuration, "%2d:%02d", minutes, seconds);
                              }
                          },
                          &grindDuration, &grindVolume, &volumetricMode);
    effect_mgr.use_effect(
        [=] { return currentScreen == ui_BrewScreen; },
        [=]() {
            lv_img_set_src(ui_BrewScreen_Image4, volumetricMode ? &ui_img_1424216268 : &ui_img_360122106);
            ui_object_set_themeable_style_property(ui_BrewScreen_timedButton, LV_PART_MAIN | LV_STATE_DEFAULT,
                                                   LV_STYLE_BG_IMG_RECOLOR,
                                                   volumetricMode ? _ui_theme_color_NiceWhite : _ui_theme_color_Dark);
            ui_object_set_themeable_style_property(ui_BrewScreen_volumetricButton, LV_PART_MAIN | LV_STATE_DEFAULT,
                                                   LV_STYLE_BG_IMG_RECOLOR,
                                                   volumetricMode ? _ui_theme_color_Dark : _ui_theme_color_NiceWhite);
            ui_object_set_themeable_style_property(ui_BrewScreen_modeSwitch, LV_PART_MAIN | LV_STATE_DEFAULT, LV_STYLE_BG_COLOR,
                                                   volumetricMode ? _ui_theme_color_Dark : _ui_theme_color_NiceWhite);
            ui_object_set_themeable_style_property(ui_BrewScreen_modeSwitch, LV_PART_MAIN | LV_STATE_DEFAULT,
                                                   LV_STYLE_BG_GRAD_COLOR,
                                                   volumetricMode ? _ui_theme_color_NiceWhite : _ui_theme_color_Dark);
        },
        &volumetricMode);
    effect_mgr.use_effect(
        [=] { return currentScreen == ui_GrindScreen; },
        [=]() {
            lv_img_set_src(ui_GrindScreen_targetSymbol, volumetricMode ? &ui_img_1424216268 : &ui_img_360122106);
            ui_object_set_themeable_style_property(ui_GrindScreen_timedButton, LV_PART_MAIN | LV_STATE_DEFAULT,
                                                   LV_STYLE_BG_IMG_RECOLOR,
                                                   volumetricMode ? _ui_theme_color_NiceWhite : _ui_theme_color_Dark);
            ui_object_set_themeable_style_property(ui_GrindScreen_volumetricButton, LV_PART_MAIN | LV_STATE_DEFAULT,
                                                   LV_STYLE_BG_IMG_RECOLOR,
                                                   volumetricMode ? _ui_theme_color_Dark : _ui_theme_color_NiceWhite);
            ui_object_set_themeable_style_property(ui_GrindScreen_modeSwitch, LV_PART_MAIN | LV_STATE_DEFAULT, LV_STYLE_BG_COLOR,
                                                   volumetricMode ? _ui_theme_color_Dark : _ui_theme_color_NiceWhite);
            ui_object_set_themeable_style_property(ui_GrindScreen_modeSwitch, LV_PART_MAIN | LV_STATE_DEFAULT,
                                                   LV_STYLE_BG_GRAD_COLOR,
                                                   volumetricMode ? _ui_theme_color_NiceWhite : _ui_theme_color_Dark);
        },
        &volumetricMode);
    effect_mgr.use_effect([=] { return currentScreen == ui_BrewScreen; },
                          [=]() {
                              if (volumetricAvailable) {
                                  lv_obj_clear_flag(ui_BrewScreen_modeSwitch, LV_OBJ_FLAG_HIDDEN);
                              } else {
                                  lv_obj_add_flag(ui_BrewScreen_modeSwitch, LV_OBJ_FLAG_HIDDEN);
                              }
                          },
                          &volumetricAvailable);
    effect_mgr.use_effect([=] { return currentScreen == ui_GrindScreen; },
                          [=]() {
                              if (volumetricAvailable) {
                                  lv_obj_clear_flag(ui_GrindScreen_modeSwitch, LV_OBJ_FLAG_HIDDEN);
                              } else {
                                  lv_obj_add_flag(ui_GrindScreen_modeSwitch, LV_OBJ_FLAG_HIDDEN);
                              }
                          },
                          &volumetricAvailable);
    effect_mgr.use_effect([=] { return currentScreen == ui_WaterScreen; },
                          [=]() {
                              lv_imgbtn_set_src(ui_WaterScreen_goButton, LV_IMGBTN_STATE_RELEASED, nullptr,
                                                active ? &ui_img_1456692430 : &ui_img_445946954, nullptr);
                          },
                          &active);
    effect_mgr.use_effect([=] { return currentScreen == ui_SteamScreen; },
                          [=]() {
                              lv_imgbtn_set_src(ui_SteamScreen_goButton, LV_IMGBTN_STATE_RELEASED, nullptr,
                                                active ? &ui_img_1456692430 : &ui_img_445946954, nullptr);
                          },
                          &active);
    effect_mgr.use_effect([=] { return currentScreen == ui_GrindScreen; },
                          [=]() {
                              lv_imgbtn_set_src(ui_GrindScreen_startButton, LV_IMGBTN_STATE_RELEASED, nullptr,
                                                grindActive ? &ui_img_1456692430 : &ui_img_445946954, nullptr);
                          },
                          &grindActive);
    effect_mgr.use_effect([=] { return currentScreen == ui_BrewScreen; },
                          [=] { lv_label_set_text(ui_BrewScreen_profileName, selectedProfile.label.c_str()); },
                          &selectedProfileId);

    effect_mgr.use_effect(
        [=] { return currentScreen == ui_ProfileScreen; },
        [=] {
            lv_label_set_text(ui_ProfileScreen_profileName, currentProfileChoice.label.c_str());

            const auto minutes = static_cast<int>(currentProfileChoice.getTotalDuration() / 60.0 - 0.5);
            const auto seconds = static_cast<int>(currentProfileChoice.getTotalDuration()) % 60;
            lv_label_set_text_fmt(ui_ProfileScreen_targetDuration2, "%2d:%02d", minutes, seconds);
            lv_label_set_text_fmt(ui_ProfileScreen_targetTemp2, "%d°C", static_cast<int>(currentProfileChoice.temperature));
            unsigned int phaseCount = currentProfileChoice.getPhaseCount();
            unsigned int stepCount = currentProfileChoice.phases.size();
            lv_label_set_text_fmt(ui_ProfileScreen_stepsLabel, "%d step%s", stepCount, stepCount > 1 ? "s" : "");
            lv_label_set_text_fmt(ui_ProfileScreen_phasesLabel, "%d phase%s", phaseCount, phaseCount > 1 ? "s" : "");

            ui_object_set_themeable_style_property(ui_ProfileScreen_previousProfileBtn, LV_PART_MAIN | LV_STATE_DEFAULT,
                                                   LV_STYLE_IMG_RECOLOR,
                                                   currentProfileIdx > 0 ? _ui_theme_color_NiceWhite : _ui_theme_color_SemiDark);
            ui_object_set_themeable_style_property(ui_ProfileScreen_previousProfileBtn, LV_PART_MAIN | LV_STATE_DEFAULT,
                                                   LV_STYLE_IMG_RECOLOR_OPA,
                                                   currentProfileIdx > 0 ? _ui_theme_alpha_NiceWhite : _ui_theme_alpha_SemiDark);
            ui_object_set_themeable_style_property(
                ui_ProfileScreen_nextProfileBtn, LV_PART_MAIN | LV_STATE_DEFAULT, LV_STYLE_IMG_RECOLOR,
                currentProfileIdx < favoritedProfiles.size() - 1 ? _ui_theme_color_NiceWhite : _ui_theme_color_SemiDark);
            ui_object_set_themeable_style_property(
                ui_ProfileScreen_nextProfileBtn, LV_PART_MAIN | LV_STATE_DEFAULT, LV_STYLE_IMG_RECOLOR_OPA,
                currentProfileIdx < favoritedProfiles.size() - 1 ? _ui_theme_alpha_NiceWhite : _ui_theme_alpha_SemiDark);
        },
        &currentProfileId);
}

void DefaultUI::handleScreenChange() {
    lv_obj_t *current = lv_scr_act(); 

    if (current != *targetScreen) {
        if (*targetScreen == ui_StandbyScreen) {
            standbyEnterTime = millis();
        }
        else if (current == ui_StandbyScreen) {
            const Settings &settings = controller->getSettings();
            setBrightness(settings.getMainBrightness());
        }
        
        _ui_screen_change(targetScreen, LV_SCR_LOAD_ANIM_NONE, 0, 0, targetScreenInit);
        _ui_screen_delete(&current);
        rerender = true;
    }
}

void DefaultUI::updateStandbyScreen() {
    if (standbyEnterTime > 0) {
        const Settings &settings = controller->getSettings();
        const unsigned long now = millis();
        if (now - standbyEnterTime >= settings.getStandbyBrightnessTimeout()) {
            setBrightness(settings.getStandbyBrightness());
        }
    }

    if (!apActive && WiFi.status() == WL_CONNECTED) {
        tm timeinfo;
        if (getLocalTime(&timeinfo, 50)) {
            // allocate enough space for both 12h/24h time formats
            char time[9];
            Settings &settings = controller->getSettings();
            const char *format = settings.isClock24hFormat() ? "%H:%M" : "%I:%M %p";
            strftime(time, sizeof(time), format, &timeinfo);
            lv_label_set_text(ui_StandbyScreen_time, time);
            lv_obj_clear_flag(ui_StandbyScreen_time, LV_OBJ_FLAG_HIDDEN);
        }
    } else {
        lv_obj_add_flag(ui_StandbyScreen_time, LV_OBJ_FLAG_HIDDEN);
    }
    controller->getClientController()->isConnected() ? lv_obj_clear_flag(ui_StandbyScreen_bluetoothIcon, LV_OBJ_FLAG_HIDDEN)
                                                     : lv_obj_add_flag(ui_StandbyScreen_bluetoothIcon, LV_OBJ_FLAG_HIDDEN);
    !apActive &&WiFi.status() == WL_CONNECTED ? lv_obj_clear_flag(ui_StandbyScreen_wifiIcon, LV_OBJ_FLAG_HIDDEN)
                                              : lv_obj_add_flag(ui_StandbyScreen_wifiIcon, LV_OBJ_FLAG_HIDDEN);
}

void DefaultUI::updateStatusScreen() const {
    Process *process = controller->getProcess();
    if (process == nullptr) {
        process = controller->getLastProcess();
    }
    if (process->getType() != MODE_BREW) {
        return;
    }
    auto *brewProcess = static_cast<BrewProcess *>(process);
    const auto phase = brewProcess->currentPhase;

    unsigned long now = millis();
    if (!process->isActive()) {
        now = brewProcess->finished;
    }

    lv_label_set_text(ui_StatusScreen_stepLabel, phase.phase == PhaseType::PHASE_TYPE_BREW ? "BREW" : "INFUSION");
    lv_label_set_text(ui_StatusScreen_phaseLabel, brewProcess->isActive() ? phase.name.c_str() : "Finished");

    const unsigned long processDuration = now - brewProcess->processStarted;
    const double processSecondsDouble = processDuration / 1000.0;
    const auto processMinutes = static_cast<int>(processSecondsDouble / 60.0);
    const auto processSeconds = static_cast<int>(processSecondsDouble) % 60;
    lv_label_set_text_fmt(ui_StatusScreen_currentDuration, "%2d:%02d", processMinutes, processSeconds);

    if (brewProcess->target == ProcessTarget::VOLUMETRIC && phase.hasVolumetricTarget()) {
        Target target = phase.getVolumetricTarget();
        lv_bar_set_value(ui_StatusScreen_brewBar, brewProcess->currentVolume, LV_ANIM_OFF);
        lv_bar_set_range(ui_StatusScreen_brewBar, 0, target.value + 1);
        lv_label_set_text_fmt(ui_StatusScreen_brewLabel, "%.1fg", target.value);
    } else {
        const unsigned long progress = now - brewProcess->currentPhaseStarted;
        lv_bar_set_value(ui_StatusScreen_brewBar, progress / 1000, LV_ANIM_OFF);
        lv_bar_set_range(ui_StatusScreen_brewBar, 0, brewProcess->getPhaseDuration() / 1000);
        lv_label_set_text_fmt(ui_StatusScreen_brewLabel, "%ds", brewProcess->getPhaseDuration() / 1000);
    }

    if (brewProcess->target == ProcessTarget::TIME) {
        const unsigned long targetDuration = brewProcess->getTotalDuration();
        const double targetSecondsDouble = targetDuration / 1000.0;
        const auto targetMinutes = static_cast<int>(targetSecondsDouble / 60.0);
        const auto targetSeconds = static_cast<int>(targetSecondsDouble) % 60;
        lv_label_set_text_fmt(ui_StatusScreen_targetDuration, "%2d:%02d", targetMinutes, targetSeconds);
    } else {
        lv_label_set_text_fmt(ui_StatusScreen_targetDuration, "%.1fg", brewProcess->getBrewVolume());
    }
    lv_img_set_src(ui_StatusScreen_Image8, brewProcess->target == ProcessTarget::TIME ? &ui_img_360122106 : &ui_img_1424216268);

    if (brewProcess->isAdvancedPump()) {
        float pressure = brewProcess->getPumpTargetPressure();
        ESP_LOGI("DefaultUI", "%.2f", pressure);
        const double percentage = 1.0 - static_cast<double>(pressure) / static_cast<double>(pressureScaling);
        int16_t angle = percentage * 1360.0 - 1360.0 / 2.0 + 900.0;
        lv_img_set_angle(uic_StatusScreen_dials_pressureTarget, angle);
    }

    // Brew finished adjustments
    if (process->isActive()) {
        lv_obj_add_flag(ui_StatusScreen_brewVolume, LV_OBJ_FLAG_HIDDEN);
    } else {
        if (brewProcess->target == ProcessTarget::VOLUMETRIC) {
            lv_obj_clear_flag(ui_StatusScreen_brewVolume, LV_OBJ_FLAG_HIDDEN);
        }
        lv_obj_add_flag(ui_StatusScreen_barContainer, LV_OBJ_FLAG_HIDDEN);
        lv_obj_add_flag(ui_StatusScreen_labelContainer, LV_OBJ_FLAG_HIDDEN);
        lv_label_set_text_fmt(ui_StatusScreen_brewVolume, "%.1lfg", brewProcess->currentVolume);
        lv_imgbtn_set_src(ui_StatusScreen_pauseButton, LV_IMGBTN_STATE_RELEASED, nullptr, &ui_img_631115820, nullptr);
    }
}

void DefaultUI::adjustDials(lv_obj_t *dials) {
    lv_obj_t *tempTarget = ui_comp_get_child(dials, UI_COMP_DIALS_TEMPTARGET);
    lv_obj_t *tempGauge = ui_comp_get_child(dials, UI_COMP_DIALS_TEMPGAUGE);
    lv_obj_t *tempText = ui_comp_get_child(dials, UI_COMP_DIALS_TEMPTEXT);
    lv_obj_t *pressureTarget = ui_comp_get_child(dials, UI_COMP_DIALS_PRESSURETARGET);
    lv_obj_t *pressureGauge = ui_comp_get_child(dials, UI_COMP_DIALS_PRESSUREGAUGE);
    lv_obj_t *pressureText = ui_comp_get_child(dials, UI_COMP_DIALS_PRESSURETEXT);
    _ui_flag_modify(pressureTarget, LV_OBJ_FLAG_HIDDEN, pressureAvailable);
    _ui_flag_modify(pressureGauge, LV_OBJ_FLAG_HIDDEN, pressureAvailable);
    _ui_flag_modify(pressureText, LV_OBJ_FLAG_HIDDEN, pressureAvailable);
    lv_obj_set_x(tempText, pressureAvailable ? -50 : 0);
    lv_obj_set_y(tempText, pressureAvailable ? -205 : -180);
    lv_arc_set_bg_angles(tempGauge, 118, pressureAvailable ? 242 : 62);
    lv_arc_set_range(pressureGauge, 0, pressureScaling);
}

void DefaultUI::loopTask(void *arg) {
    auto *ui = static_cast<DefaultUI *>(arg);
    while (true) {
        ui->loop();
        vTaskDelay(25 / portTICK_PERIOD_MS);
    }
}<|MERGE_RESOLUTION|>--- conflicted
+++ resolved
@@ -189,31 +189,20 @@
     changeScreen(&ui_BrewScreen, ui_BrewScreen_screen_init);
 }
 
-<<<<<<< HEAD
-void DefaultUI::setupPanel() const {
+void DefaultUI::setupPanel() {
     if (LilyGoTDisplayDriver::getInstance()->isCompatible()) {
-        LilyGoTDisplayDriver::getInstance()->init();
+        panelDriver = LilyGoTDisplayDriver::getInstance();
     } else if (LilyGoDriver::getInstance()->isCompatible()) {
-        LilyGoDriver::getInstance()->init();
-=======
-void DefaultUI::setupPanel() {
-    if (LilyGoDriver::getInstance()->isCompatible()) {
         panelDriver = LilyGoDriver::getInstance();
->>>>>>> f4f574c4
     } else if (WaveshareDriver::getInstance()->isCompatible()) {
         panelDriver = WaveshareDriver::getInstance();
     }
-<<<<<<< HEAD
     else {
         Serial.println("No compatible display driver found");
         delay(10000);
         ESP.restart();
     }
-
-=======
-
     panelDriver->init();
->>>>>>> f4f574c4
     ui_init();
     
     // Set initial brightness based on settings
