#include "BLEScalePlugin.h"
#include "remote_scales.h"
#include "remote_scales_plugin_registry.h"
#include <cmath> // For isfinite()
#include <display/core/Controller.h>
#include <scales/acaia.h>
#include <scales/bookoo.h>
#include <scales/decent.h>
#include <scales/difluid.h>
#include <scales/eclair.h>
#include <scales/eureka.h>
#include <scales/felicitaScale.h>
#include <scales/myscale.h>
#include <scales/timemore.h>
#include <scales/varia.h>
#include <scales/weighmybru.h>

void on_ble_measurement(float value) {
    if (&BLEScales != nullptr) {
        BLEScales.onMeasurement(value);
    }
}

BLEScalePlugin BLEScales;

BLEScalePlugin::BLEScalePlugin() = default;

BLEScalePlugin::~BLEScalePlugin() {
    // Disable active flag first to stop processing
    active = false;

    // Give any running callbacks time to complete
    delay(100);

    // Ensure proper cleanup
    disconnect();

    if (scanner != nullptr) {
        // Stop scanning first
        scanner->stopAsyncScan();
        // Give it time to actually stop
        delay(50);
        delete scanner;
        scanner = nullptr;
    }
}

void BLEScalePlugin::setup(Controller *controller, PluginManager *manager) {
    if (controller == nullptr || manager == nullptr) {
        ESP_LOGE("BLEScalePlugin", "Invalid controller or manager passed to setup");
        return;
    }

    this->controller = controller;
    this->pluginManager = manager;
    this->pluginRegistry = RemoteScalesPluginRegistry::getInstance();

    // Apply scale plugins with error checking
    AcaiaScalesPlugin::apply();
    BookooScalesPlugin::apply();
    DecentScalesPlugin::apply();
    DifluidScalesPlugin::apply();
    EclairScalesPlugin::apply();
    EurekaScalesPlugin::apply();
    FelicitaScalePlugin::apply();
    TimemoreScalesPlugin::apply();
    VariaScalesPlugin::apply();
    WeighMyBrewScalePlugin::apply();
    myscalePlugin::apply();

    // Initialize scanner with error handling
    this->scanner = new (std::nothrow) RemoteScalesScanner();
    if (this->scanner == nullptr) {
        ESP_LOGE("BLEScalePlugin", "Failed to create RemoteScalesScanner - out of memory");
        return;
    }

    manager->on("controller:ready", [this](Event const &) {
        if (this->controller != nullptr && this->controller->getMode() != MODE_STANDBY && shouldEnableScanning()) {
            ESP_LOGI("BLEScalePlugin", "Resuming scanning");
            scan();
            active = true;
        }
    });
    manager->on("controller:brew:prestart", [this](Event const &) { onProcessStart(); });
    manager->on("controller:grind:start", [this](Event const &) { onProcessStart(); });
    manager->on("controller:mode:change", [this](Event const &event) {
        if (event.getInt("value") != MODE_STANDBY && shouldEnableScanning()) {
            ESP_LOGI("BLEScalePlugin", "Resuming scanning");
            scan();
            active = true;
        } else {
            active = false;
            disconnect();
            if (scanner != nullptr) {
                scanner->stopAsyncScan();
            }
            ESP_LOGI("BLEScalePlugin", "Stopping scanning, disconnecting");
        }
    });
}

bool BLEScalePlugin::shouldEnableScanning() const {
    if (controller == nullptr) {
        return false;
    }
    
    // Always enable scanning in grind mode regardless of hardware scale preference
    if (controller->getMode() == MODE_GRIND) {
        return true;
    }
    
    // Get the preferred scale source
    VolumetricMeasurementSource preferredSource = controller->getPreferredScaleSource();
    
    // Only enable BLE scanning if:
    // 1. Hardware scale is NOT the preferred source, OR
    // 2. Hardware scale IS the preferred source but it's not healthy/available
    if (preferredSource == VolumetricMeasurementSource::HARDWARE) {
        // Hardware scale is preferred, only scan if it's not healthy
        return !controller->isScaleSourceHealthy(VolumetricMeasurementSource::HARDWARE);
    }
    
    // For bluetooth or flow estimation preferences, always allow scanning
    return true;
}

void BLEScalePlugin::loop() {
    if (doConnect && scale == nullptr) {
        establishConnection();
    }
    const unsigned long now = millis();
    if (now - lastUpdate > UPDATE_INTERVAL_MS) {
        lastUpdate = now;
        update();
    }
}

void BLEScalePlugin::update() {
    // Graceful failure - if controller is null, just disable ourselves
    if (controller == nullptr) {
        ESP_LOGW("BLEScalePlugin", "Controller is null, disabling BLE scale");
        active = false;
        return;
    }

    // Don't update volumetric override if scale access might fail
    bool hasConnectedScale = false;
    if (scale != nullptr) {
        // Check if scale pointer is valid before accessing
        hasConnectedScale = scale->isConnected();
    }

    controller->setVolumetricOverride(hasConnectedScale);
<<<<<<< HEAD
    
    if (!active || !shouldEnableScanning())
=======

    if (!active)
>>>>>>> 082b9932
        return;

    if (scale != nullptr) {
        // Call scale update with error checking
        scale->update();
        if (!hasConnectedScale) {
            reconnectionTries++;
            if (reconnectionTries > RECONNECTION_TRIES) {
                ESP_LOGW("BLEScalePlugin", "Max reconnection attempts reached, disconnecting");
                disconnect();
                if (scanner != nullptr && shouldEnableScanning()) {
                    scanner->initializeAsyncScan();
                }
            }
        }
    } else if (controller->getSettings().getSavedScale() != "" && scanner != nullptr && shouldEnableScanning()) {
        // Protected scanner access with null checks
        auto discoveredScales = scanner->getDiscoveredScales();
        for (const auto &d : discoveredScales) {
            if (d.getAddress().toString() == controller->getSettings().getSavedScale().c_str()) {
                ESP_LOGI("BLEScalePlugin", "Connecting to last known scale");
                connect(d.getAddress().toString());
                break;
            }
        }
    }
}

void BLEScalePlugin::connect(const std::string &uuid) {
    if (uuid.empty()) {
        ESP_LOGE("BLEScalePlugin", "Cannot connect with empty UUID");
        return;
    }
    if (controller == nullptr) {
        ESP_LOGE("BLEScalePlugin", "Controller is null, cannot save scale setting");
        return;
    }

    doConnect = true;
    this->uuid = uuid;
    controller->getSettings().setSavedScale(uuid.data());
}

void BLEScalePlugin::scan() const {
    if (scale != nullptr && scale->isConnected()) {
        return;
    }
    if (!shouldEnableScanning()) {
        ESP_LOGI("BLEScalePlugin", "Scanning disabled - hardware scale is preferred and healthy");
        return;
    }
    if (scanner == nullptr) {
        ESP_LOGE("BLEScalePlugin", "Scanner not initialized, cannot start scan");
        return;
    }
    scanner->initializeAsyncScan();
}

void BLEScalePlugin::disconnect() {
    if (scale != nullptr) {
        // Add small delay to let any pending callbacks complete
        delay(50);

        // Check if scale is still valid before calling disconnect
        if (scale) {
            scale->disconnect();
        }

        scale = nullptr;
        uuid = "";
        doConnect = false;
        reconnectionTries = 0;
        lastWeight = 0.0f;
    }
}

void BLEScalePlugin::onProcessStart() const {
    if (scale != nullptr && scale->isConnected()) {
        // Double tare with validation
        scale->tare();
        delay(50);

        // Check if scale is still connected before second tare
        if (scale != nullptr && scale->isConnected()) {
            scale->tare();
        }
        const_cast<BLEScalePlugin*>(this)->lastWeight = 0.0f;
    }
}

void BLEScalePlugin::establishConnection() {
    if (uuid.empty()) {
        ESP_LOGE("BLEScalePlugin", "Cannot establish connection with empty UUID");
        return;
    }

    ESP_LOGI("BLEScalePlugin", "Connecting to %s", uuid.c_str());
    if (scanner == nullptr) {
        ESP_LOGE("BLEScalePlugin", "Scanner not initialized, cannot establish connection");
        return;
    }

    scanner->stopAsyncScan();

    auto discoveredScales = scanner->getDiscoveredScales();
    bool deviceFound = false;

    for (const auto &d : discoveredScales) {
        if (d.getAddress().toString() == uuid) {
            deviceFound = true;
            reconnectionTries = 0;

            auto factory = RemoteScalesFactory::getInstance();
            if (factory == nullptr) {
                ESP_LOGE("BLEScalePlugin", "RemoteScalesFactory instance is null");
                return;
            }

            scale = factory->create(d);
            if (!scale) {
                ESP_LOGE("BLEScalePlugin", "Connection to device %s failed", d.getName().c_str());
                return;
            }

            scale->setLogCallback([](std::string message) {
                if (!message.empty()) {
                    Serial.print(message.c_str());
                }
            });

            scale->setWeightUpdatedCallback([](float weight) {
                // Check if we're in an ISR context
                if (xPortInIsrContext()) {
                    // Skip measurement to avoid FreeRTOS deadlocks from interrupt context
                    return;
                }
                // Safe to call directly from task context with null check
                if (&BLEScales != nullptr) {
                    BLEScales.onMeasurement(weight);
                }
            });

            bool connectResult = scale->connect();
            if (!connectResult) {
                ESP_LOGW("BLEScalePlugin", "Failed to connect to scale, retrying scan");
                disconnect();
                if (scanner != nullptr && shouldEnableScanning()) {
                    scanner->initializeAsyncScan();
                }
            }
            break;
        }
    }

    if (!deviceFound) {
        ESP_LOGW("BLEScalePlugin", "Device %s not found in discovered scales", uuid.c_str());
        if (scanner != nullptr && shouldEnableScanning()) {
            scanner->initializeAsyncScan();
        }
    }
}

void BLEScalePlugin::onMeasurement(float value) {
    // Rate limiting to prevent callback flooding
    unsigned long now = millis();
    if (now - lastMeasurementTime < MIN_MEASUREMENT_INTERVAL_MS) {
        return; // Drop measurement to prevent flooding
    }
    lastMeasurementTime = now;

    // Multiple safety checks to prevent crashes
    if (controller == nullptr) {
        return; // Silently ignore if controller is null
    }

    // Check if we're being destroyed or in an unsafe state
    if (!active) {
        return; // Don't process measurements when not active
    }

    // Validate the measurement value
    if (!isfinite(value) || value < -1000.0f || value > 10000.0f) {
        ESP_LOGW("BLEScalePlugin", "Invalid measurement value: %f, ignoring", value);
        return;
    }

    // Safe to call controller method
    lastWeight = value;
    controller->onVolumetricMeasurement(value, VolumetricMeasurementSource::BLUETOOTH);
}

std::vector<DiscoveredDevice> BLEScalePlugin::getDiscoveredScales() const {
    if (scanner == nullptr) {
        ESP_LOGW("BLEScalePlugin", "Scanner not initialized, returning empty device list");
        return std::vector<DiscoveredDevice>();
    }
    return scanner->getDiscoveredScales();
}<|MERGE_RESOLUTION|>--- conflicted
+++ resolved
@@ -152,13 +152,8 @@
     }
 
     controller->setVolumetricOverride(hasConnectedScale);
-<<<<<<< HEAD
     
     if (!active || !shouldEnableScanning())
-=======
-
-    if (!active)
->>>>>>> 082b9932
         return;
 
     if (scale != nullptr) {
