#ifndef SHOTHISTORYPLUGIN_H
#define SHOTHISTORYPLUGIN_H

#include <ArduinoJson.h>
#include <SPIFFS.h>
#include <display/core/Plugin.h>
#include <display/core/utils.h>
#include <display/models/shot_log_format.h>

<<<<<<< HEAD
constexpr size_t SHOT_HISTORY_INTERVAL = 100;
constexpr size_t MAX_HISTORY_ENTRIES = 6;
constexpr unsigned long EXTENDED_RECORDING_DURATION = 3000; // 3 seconds
constexpr unsigned long WEIGHT_STABILIZATION_TIME = 1000; // 1 second
constexpr float WEIGHT_STABILIZATION_THRESHOLD = 0.1f; // 0.1g threshold
=======
constexpr size_t MAX_HISTORY_ENTRIES = 10;
>>>>>>> 082b9932

class ShotHistoryPlugin : public Plugin {
  public:
    ShotHistoryPlugin() = default;

    void setup(Controller *controller, PluginManager *pluginManager) override;
    void loop() override {};

    void record();

    void handleRequest(JsonDocument &request, JsonDocument &response);

  private:
    void saveNotes(const String &id, const JsonDocument &notes);
    void loadNotes(const String &id, JsonDocument &notes);
    void startRecording();

    unsigned long getTime();

    void endRecording();
    void finalizeRecording();
    void cleanupHistory();

    Controller *controller = nullptr;
    PluginManager *pluginManager = nullptr;
    String currentId = "";
    bool isFileOpen = false;
    File currentFile;
    ShotLogHeader header{};
    uint32_t sampleCount = 0;
    uint8_t ioBuffer[4096];
    size_t ioBufferPos = 0; // bytes used

    bool recording = false;
<<<<<<< HEAD
    bool headerWritten = false;
    bool extendedRecording = false;
=======
>>>>>>> 082b9932
    unsigned long shotStart = 0;
    unsigned long extendedRecordingStart = 0;
    unsigned long lastWeightChangeTime = 0;
    float currentTemperature = 0.0f;
    float currentActiveWeight = 0.0f;
    float lastStableWeight = 0.0f;
    float lastActiveWeight = 0.0f;
    float currentActiveFlow = 0.0f;
    float currentEstimatedWeight = 0.0f;
    float currentPuckResistance = 0.0f;
    String currentProfileName;

    xTaskHandle taskHandle;
    void flushBuffer();
    static void loopTask(void *arg);
};

extern ShotHistoryPlugin ShotHistory;

#endif // SHOTHISTORYPLUGIN_H<|MERGE_RESOLUTION|>--- conflicted
+++ resolved
@@ -7,15 +7,11 @@
 #include <display/core/utils.h>
 #include <display/models/shot_log_format.h>
 
-<<<<<<< HEAD
-constexpr size_t SHOT_HISTORY_INTERVAL = 100;
-constexpr size_t MAX_HISTORY_ENTRIES = 6;
+
+constexpr size_t MAX_HISTORY_ENTRIES = 10;
 constexpr unsigned long EXTENDED_RECORDING_DURATION = 3000; // 3 seconds
 constexpr unsigned long WEIGHT_STABILIZATION_TIME = 1000; // 1 second
 constexpr float WEIGHT_STABILIZATION_THRESHOLD = 0.1f; // 0.1g threshold
-=======
-constexpr size_t MAX_HISTORY_ENTRIES = 10;
->>>>>>> 082b9932
 
 class ShotHistoryPlugin : public Plugin {
   public:
@@ -50,11 +46,7 @@
     size_t ioBufferPos = 0; // bytes used
 
     bool recording = false;
-<<<<<<< HEAD
-    bool headerWritten = false;
     bool extendedRecording = false;
-=======
->>>>>>> 082b9932
     unsigned long shotStart = 0;
     unsigned long extendedRecordingStart = 0;
     unsigned long lastWeightChangeTime = 0;
