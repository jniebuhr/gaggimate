#include "WebUIPlugin.h"
#include <DNSServer.h>
#include <SPIFFS.h>
#include <display/core/Controller.h>
#include <display/core/ProfileManager.h>
#include <display/core/process/BrewProcess.h>
#include <display/core/process/GrindProcess.h>
#include <display/models/profile.h>
#include <esp_core_dump.h>
#include <esp_err.h>
#include <esp_partition.h>
#include <esp_system.h>

#include <algorithm>
#include <display/plugins/BLEScalePlugin.h>
#include <display/plugins/ShotHistoryPlugin.h>
#include <string>
#include <unordered_map>
#include <vector>
#include <version.h>

static std::unordered_map<uint32_t, std::string> rxBuffers;
static WebUIPlugin *g_webUIPlugin = nullptr;

WebUIPlugin::WebUIPlugin() : server(80), ws("/ws") { g_webUIPlugin = this; }

void WebUIPlugin::setup(Controller *_controller, PluginManager *_pluginManager) {
    this->controller = _controller;
    this->profileManager = _controller->getProfileManager();
    this->pluginManager = _pluginManager;
    this->ota = new GitHubOTA(
        BUILD_GIT_VERSION, controller->getSystemInfo().version,
        RELEASE_URL + (controller->getSettings().getOTAChannel() == "latest" ? "latest" : "tag/nightly"),
        [this](uint8_t phase) {
            pluginManager->trigger("ota:update:phase", "phase", phase);
            updateOTAProgress(phase, 0);
        },
        [this](uint8_t phase, int progress) {
            pluginManager->trigger("ota:update:progress", "progress", progress);
            updateOTAProgress(phase, progress);
        },
        "display-firmware.bin", "display-filesystem.bin", "board-firmware.bin");
    pluginManager->on("controller:wifi:connect", [this](Event const &event) {
        apMode = event.getInt("AP");
        start();
    });
    pluginManager->on("controller:wifi:disconnect", [this](Event const &) { stop(); });
    pluginManager->on("controller:ready", [this](Event const &) {
        ota->setControllerVersion(controller->getSystemInfo().version);
        ota->init(controller->getClientController()->getClient());
    });
    pluginManager->on("controller:autotune:result", [this](Event const &event) { sendAutotuneResult(); });
    
    // Subscribe to Bluetooth scale weight updates
    pluginManager->on("controller:volumetric-measurement:bluetooth:change", [this](Event const &event) {
        this->currentBluetoothWeight = event.getFloat("value");
    });
    
    setupServer();
}

void WebUIPlugin::loop() {
    if (updating) {
        pluginManager->trigger("ota:update:start");
        ota->update(updateComponent != "display", updateComponent != "controller");
        pluginManager->trigger("ota:update:end");
        updating = false;
    }
    if (!serverRunning) {
        return;
    }
    const long now = millis();
    if ((lastUpdateCheck == 0 || now > lastUpdateCheck + UPDATE_CHECK_INTERVAL)) {
        ota->checkForUpdates();
        pluginManager->trigger("ota:update:status", "value", ota->isUpdateAvailable());
        lastUpdateCheck = now;
        updateOTAStatus(ota->getCurrentVersion());
    }
    if (now > lastStatus + STATUS_PERIOD) {
        lastStatus = now;
        JsonDocument doc;
        doc["tp"] = "evt:status";
        doc["ct"] = controller->getCurrentTemp();
        doc["tt"] = controller->getTargetTemp();
        doc["pr"] = controller->getCurrentPressure();
        doc["fl"] = controller->getCurrentPumpFlow();
        doc["pt"] = controller->getTargetPressure();
        doc["m"] = controller->getMode();
        doc["p"] = controller->getProfileManager()->getSelectedProfile().label;
        doc["cp"] = controller->getSystemInfo().capabilities.pressure;
        doc["cd"] = controller->getSystemInfo().capabilities.dimming;
        
       // Calculate total volumetric target weight from all phases
        double totalVolumetricTarget = 0.0;
        Profile selectedProfile = controller->getProfileManager()->getSelectedProfile();
        for (const auto &phase : selectedProfile.phases) {
            if (phase.hasVolumetricTarget()) {
                totalVolumetricTarget = phase.getVolumetricTarget().value;
            }
        }

        doc["tw"] = totalVolumetricTarget; // total target weight for the process
        doc["bta"] = controller->isVolumetricAvailable() ? 1 : 0;
        doc["bt"] = controller->isVolumetricAvailable() && controller->getSettings().isVolumetricTarget() ? 1 : 0;
        doc["btd"] = controller->getTargetDuration();
        doc["btv"] = controller->getSettings().getTargetVolume();
        doc["led"] = controller->getSystemInfo().capabilities.ledControl;
        doc["gtd"] = controller->getTargetGrindDuration();
        doc["gtv"] = controller->getSettings().getTargetGrindVolume();
        doc["gt"] = controller->isVolumetricAvailable() && controller->getSettings().isVolumetricTarget() ? 1 : 0;
        doc["gact"] = controller->isGrindActive() ? 1 : 0;
<<<<<<< HEAD
=======
        
        // Add Bluetooth scale weight information
        doc["bw"] = this->currentBluetoothWeight; // current bluetooth weight
        doc["cw"] = this->currentBluetoothWeight; // Use 'currentWeight' for forward compatbility
        doc["bc"] = BLEScales.isConnected(); // bluetooth scale connected status
>>>>>>> a1d55e10

        Process *process = controller->getProcess();
        if (process == nullptr) {
            process = controller->getLastProcess();
        }
        if (process != nullptr) {
            auto pObj = doc["process"].to<JsonObject>();
            pObj["a"] = controller->isActive() ? 1 : 0;
            if (process->getType() == MODE_BREW) {
                auto *brew = static_cast<BrewProcess *>(process);
                unsigned long ts = brew->isActive() && controller->isActive() ? millis() : brew->finished;
                pObj["s"] = brew->currentPhase.phase == PhaseType::PHASE_TYPE_BREW ? "brew" : "infusion";
                pObj["l"] = brew->isActive() ? brew->currentPhase.name.c_str() : "Finished";
                pObj["e"] = ts - brew->processStarted;
                const bool isVolumetric = brew->target == ProcessTarget::VOLUMETRIC && brew->currentPhase.hasVolumetricTarget() &&
                                          controller->isVolumetricAvailable();
                pObj["tt"] = isVolumetric ? "volumetric" : "time";
                if (isVolumetric) {
                    Target t = brew->currentPhase.getVolumetricTarget();
                    pObj["pt"] = t.value;
                    pObj["pp"] = brew->currentVolume;
                } else {
                    pObj["pt"] = brew->getPhaseDuration();
                    pObj["pp"] = ts - brew->currentPhaseStarted;
                }
            } else if (process->getType() == MODE_GRIND) {
                auto *grind = static_cast<GrindProcess *>(process);
                unsigned long ts = grind->isActive() && controller->isActive() ? millis() : grind->finished;
                pObj["s"] = "grind";
                pObj["l"] = grind->isActive() ? "Grinding" : "Finished";
                pObj["e"] = ts - grind->started;
                const bool isVolumetric = grind->target == ProcessTarget::VOLUMETRIC && controller->isVolumetricAvailable();
                pObj["tt"] = isVolumetric ? "volumetric" : "time";
                if (isVolumetric) {
                    pObj["pt"] = grind->grindVolume;
                    pObj["pp"] = grind->currentVolume;
                } else {
                    pObj["pt"] = grind->time;
                    pObj["pp"] = ts - grind->started;
                }
            }
        }

        ws.textAll(doc.as<String>());
    }
    if (now > lastCleanup + CLEANUP_PERIOD) {
        lastCleanup = now;
        ws.cleanupClients();
    }
    if (now > lastDns + DNS_PERIOD && dnsServer != nullptr) {
        lastDns = now;
        dnsServer->processNextRequest();
    }
}

void WebUIPlugin::setupServer() {
    server.on("/connecttest.txt", [](AsyncWebServerRequest *request) {
        request->redirect("http://logout.net");
    }); // windows 11 captive portal workaround
    server.on("/wpad.dat", [](AsyncWebServerRequest *request) {
        request->send(404);
    }); // Honestly don't understand what this is but a 404 stops win 10 keep calling this repeatedly and panicking the esp32
        // :)
    server.on("/generate_204",
              [](AsyncWebServerRequest *request) { request->redirect(LOCAL_URL); }); // android captive portal redirect
    server.on("/redirect", [](AsyncWebServerRequest *request) { request->redirect(LOCAL_URL); });            // microsoft redirect
    server.on("/hotspot-detect.html", [](AsyncWebServerRequest *request) { request->redirect(LOCAL_URL); }); // apple call home
    server.on("/canonical.html",
              [](AsyncWebServerRequest *request) { request->redirect(LOCAL_URL); });       // firefox captive portal call home
    server.on("/success.txt", [](AsyncWebServerRequest *request) { request->send(200); }); // firefox captive portal call home
    server.on("/ncsi.txt", [](AsyncWebServerRequest *request) { request->redirect(LOCAL_URL); }); // windows call home
    server.on("/api/settings", [this](AsyncWebServerRequest *request) { handleSettings(request); });
    server.on("/api/status", [this](AsyncWebServerRequest *request) {
        AsyncResponseStream *response = request->beginResponseStream("application/json");
        JsonDocument doc;
        doc["mode"] = controller->getMode();
        doc["tt"] = controller->getTargetTemp();
        doc["ct"] = controller->getCurrentTemp();
        serializeJson(doc, *response);
        request->send(response);
    });
    server.on("/api/scales/list", [this](AsyncWebServerRequest *request) { handleBLEScaleList(request); });
    server.on("/api/scales/connect", [this](AsyncWebServerRequest *request) { handleBLEScaleConnect(request); });
    server.on("/api/scales/scan", [this](AsyncWebServerRequest *request) { handleBLEScaleScan(request); });
    server.on("/api/scales/info", [this](AsyncWebServerRequest *request) { handleBLEScaleInfo(request); });
    server.serveStatic("/api/history/", SPIFFS, "/h/").setCacheControl("no-store");
    server.on("/api/history/index.bin", HTTP_GET, [this](AsyncWebServerRequest *request) {
        // Serve the binary index file directly
        if (SPIFFS.exists("/h/index.bin")) {
            request->send(SPIFFS, "/h/index.bin", "application/octet-stream");
        } else {
            request->send(404, "text/plain", "Index not found");
        }
    });
    server.on("/api/core-dump", HTTP_GET, [this](AsyncWebServerRequest *request) { handleCoreDumpDownload(request); });
    server.onNotFound([](AsyncWebServerRequest *request) { request->send(SPIFFS, "/w/index.html"); });
    server.serveStatic("/", SPIFFS, "/w").setDefaultFile("index.html").setCacheControl("max-age=0");
    ws.onEvent(
        [this](AsyncWebSocket *server, AsyncWebSocketClient *client, AwsEventType type, void *arg, uint8_t *data, size_t len) {
            if (type == WS_EVT_CONNECT) {
                client->setCloseClientOnQueueFull(true);
                ESP_LOGI("WebUIPlugin", "WebSocket client connected (%d open connections)", server->getClients().size());
            } else if (type == WS_EVT_DISCONNECT) {
                ESP_LOGI("WebUIPlugin", "WebSocket client disconnected (%d open connections)", server->getClients().size());
                rxBuffers.erase(client->id());
            } else if (type == WS_EVT_DATA) {
                handleWebSocketData(server, client, type, arg, data, len);
            }
        });
    server.addHandler(&ws);
}

void WebUIPlugin::start() {
    stop();
    server.begin();
    ESP_LOGI("WebUIPlugin", "Started webserver");
    if (apMode) {
        dnsServer = new DNSServer();
        dnsServer->setTTL(3600);
        dnsServer->start(53, "*", WIFI_AP_IP);
        ESP_LOGI("WebUIPlugin", "Started catchall DNS for captive portal");
    }
    lastUpdateCheck = millis();
    serverRunning = true;
}

void WebUIPlugin::stop() {
    if (!serverRunning)
        return;
    server.end();
    ws.closeAll();
    if (dnsServer != nullptr) {
        dnsServer->stop();
        delete dnsServer;
        dnsServer = nullptr;
    }
    serverRunning = false;
}

void WebUIPlugin::handleWebSocketData(AsyncWebSocket *server, AsyncWebSocketClient *client, AwsEventType type, void *arg,
                                      uint8_t *data, size_t len) {

    auto *info = static_cast<AwsFrameInfo *>(arg);
    const uint32_t cid = client->id();

    if (info->index == 0) {
        auto &buf = rxBuffers[cid];
        buf.clear();
        if (info->len <= 64 * 1024) {
            buf.reserve(info->len);
        }
    }

    auto &buf = rxBuffers[cid];
    buf.append(reinterpret_cast<const char *>(data), len);
    const bool isFinal = info->final && (info->index + len) == info->len;

    // If this is the final frame of the message, process and clear
    if (isFinal) {
        if (info->opcode == WS_TEXT) {
            ESP_LOGV("WebUIPlugin", "Received request: %.*s", (int)buf.size(), buf.c_str());
            JsonDocument doc;
            DeserializationError err = deserializeJson(doc, buf.c_str());
            if (!err) {
                String msgType = doc["tp"].as<String>();
                if (msgType.startsWith("req:profiles:")) {
                    handleProfileRequest(client->id(), doc);
                } else if (msgType == "req:ota-settings") {
                    handleOTASettings(client->id(), doc);
                } else if (msgType == "req:ota-start") {
                    handleOTAStart(client->id(), doc);
                } else if (msgType == "req:autotune-start") {
                    handleAutotuneStart(client->id(), doc);
                } else if (msgType == "req:process:activate") {
                    controller->activate();
                } else if (msgType == "req:process:deactivate") {
                    controller->deactivate();
                    controller->clear();
                } else if (msgType == "req:process:clear") {
                    controller->clear();
                } else if (msgType == "req:grind:activate") {
                    controller->activateGrind();
                } else if (msgType == "req:grind:deactivate") {
                    controller->deactivateGrind();
                } else if (msgType == "req:change-grind-target") {
                    if (doc["target"].is<uint8_t>()) {
                        auto target = doc["target"].as<uint8_t>();
                        controller->getSettings().setVolumetricTarget(target);
                    }
                } else if (msgType == "req:raise-temp") {
                    controller->raiseTemp();
                } else if (msgType == "req:lower-temp") {
                    controller->lowerTemp();
                } else if (msgType == "req:raise-grind-target") {
                    controller->raiseGrindTarget();
                } else if (msgType == "req:lower-grind-target") {
                    controller->lowerGrindTarget();
                } else if (msgType == "req:change-mode") {
                    if (doc["mode"].is<uint8_t>()) {
                        auto mode = doc["mode"].as<uint8_t>();
                        controller->deactivate();
                        controller->clear();
                        controller->setMode(mode);
                    }
                } else if (msgType == "req:change-brew-target") {
                    if (doc["target"].is<uint8_t>()) {
                        auto target = doc["target"].as<uint8_t>();
                        controller->getSettings().setVolumetricTarget(target);
                    }
                } else if (msgType.startsWith("req:history")) {
                    JsonDocument resp;
                    ShotHistory.handleRequest(doc, resp);
                    size_t bufferSize = measureJson(resp);
                    auto *buffer = ws.makeBuffer(bufferSize);
                    serializeJson(resp, buffer->get(), bufferSize);
                    client->text(buffer);
                } else if (msgType == "req:flush:start") {
                    handleFlushStart(client->id(), doc);
                }
            }
        }
        // Done with this message
        rxBuffers.erase(cid);
    }
}

void WebUIPlugin::handleOTASettings(uint32_t clientId, JsonDocument &request) {
    if (request["update"].as<bool>()) {
        if (!request["channel"].isNull()) {
            controller->getSettings().setOTAChannel(request["channel"].as<String>() == "latest" ? "latest" : "nightly");
            ota->setReleaseUrl(RELEASE_URL + (controller->getSettings().getOTAChannel() == "latest" ? "latest" : "tag/nightly"));
            lastUpdateCheck = 0;
        }
    }
    updateOTAStatus("Checking...");
}

void WebUIPlugin::handleOTAStart(uint32_t clientId, JsonDocument &request) {
    updating = true;
    if (request["cp"].is<String>()) {
        updateComponent = request["cp"].as<String>();
    } else {
        updateComponent = "";
    }
}

void WebUIPlugin::handleAutotuneStart(uint32_t clientId, JsonDocument &request) {
    int testTime = request["time"].as<int>();
    int samples = request["samples"].as<int>();
    controller->autotune(testTime, samples);
}

void WebUIPlugin::handleProfileRequest(uint32_t clientId, JsonDocument &request) {
    JsonDocument response;
    auto type = request["tp"].as<String>();
    ESP_LOGI("WebUIPlugin", "Handling request: %s", type.c_str());
    response["tp"] = String("res:") + type.substring(4);
    response["rid"] = request["rid"].as<String>();

    if (type == "req:profiles:list") {
        auto arr = response["profiles"].to<JsonArray>();
        for (auto const &id : profileManager->listProfiles()) {
            Profile profile{};
            profileManager->loadProfile(id, profile);
            auto p = arr.add<JsonObject>();
            writeProfile(p, profile);
        }
    } else if (type == "req:profiles:load") {
        auto id = request["id"].as<String>();
        Profile profile;
        if (profileManager->loadProfile(id, profile)) {
            auto obj = response["profile"].to<JsonObject>();
            writeProfile(obj, profile);
        } else {
            response["error"] = F("Profile not found");
        }
    } else if (type == "req:profiles:save") {
        auto obj = request["profile"].as<JsonObject>();
        Profile profile;
        parseProfile(obj, profile);
        if (!profileManager->saveProfile(profile)) {
            response["error"] = F("Save failed");
        }
        auto respObj = response["profile"].to<JsonObject>();
        writeProfile(respObj, profile);
    } else if (type == "req:profiles:delete") {
        auto id = request["id"].as<String>();
        if (!profileManager->deleteProfile(id)) {
            response["error"] = F("Delete failed");
        }
    } else if (type == "req:profiles:select") {
        auto id = request["id"].as<String>();
        profileManager->selectProfile(id);
    } else if (type == "req:profiles:favorite") {
        auto id = request["id"].as<String>();
        controller->getSettings().addFavoritedProfile(id);
    } else if (type == "req:profiles:unfavorite") {
        auto id = request["id"].as<String>();
        controller->getSettings().removeFavoritedProfile(id);
    } else if (type == "req:profiles:reorder") {
        // Expect an array of profile IDs in desired order
        if (request["order"].is<JsonArray>()) {
            std::vector<String> order;
            for (JsonVariant v : request["order"].as<JsonArray>()) {
                if (v.is<String>()) {
                    String id = v.as<String>();
                    if (!id.isEmpty() && std::find(order.begin(), order.end(), id) == order.end()) {
                        order.emplace_back(std::move(id));
                    }
                }
            }
            controller->getSettings().setProfileOrder(order);
        }
    }

    size_t bufferSize = measureJson(response);
    auto *buffer = ws.makeBuffer(bufferSize);
    serializeJson(response, buffer->get(), bufferSize);
    ws.text(clientId, buffer);
}

void WebUIPlugin::handleSettings(AsyncWebServerRequest *request) const {
    if (request->method() == HTTP_POST) {
        controller->getSettings().batchUpdate([request](Settings *settings) {
            if (request->hasArg("startupMode"))
                settings->setStartupMode(request->arg("startupMode") == "brew" ? MODE_BREW : MODE_STANDBY);
            if (request->hasArg("targetSteamTemp"))
                settings->setTargetSteamTemp(request->arg("targetSteamTemp").toInt());
            if (request->hasArg("targetWaterTemp"))
                settings->setTargetWaterTemp(request->arg("targetWaterTemp").toInt());
            if (request->hasArg("temperatureOffset"))
                settings->setTemperatureOffset(request->arg("temperatureOffset").toInt());
            if (request->hasArg("pressureScaling"))
                settings->setPressureScaling(request->arg("pressureScaling").toFloat());
            if (request->hasArg("pid"))
                settings->setPid(request->arg("pid"));
            if (request->hasArg("pumpModelCoeffs"))
                settings->setPumpModelCoeffs(request->arg("pumpModelCoeffs"));
            if (request->hasArg("wifiSsid"))
                settings->setWifiSsid(request->arg("wifiSsid"));
            if (request->hasArg("mdnsName"))
                settings->setMdnsName(request->arg("mdnsName"));
            if (request->hasArg("wifiPassword") && request->arg("wifiPassword") != "---unchanged---")
                settings->setWifiPassword(request->arg("wifiPassword"));
            settings->setHomekit(request->hasArg("homekit"));
            settings->setBoilerFillActive(request->hasArg("boilerFillActive"));
            if (request->hasArg("startupFillTime"))
                settings->setStartupFillTime(request->arg("startupFillTime").toInt() * 1000);
            if (request->hasArg("steamFillTime"))
                settings->setSteamFillTime(request->arg("steamFillTime").toInt() * 1000);
            settings->setSmartGrindActive(request->hasArg("smartGrindActive"));
            if (request->hasArg("smartGrindIp"))
                settings->setSmartGrindIp(request->arg("smartGrindIp"));
            if (request->hasArg("smartGrindMode"))
                settings->setSmartGrindMode(request->arg("smartGrindMode").toInt());
            settings->setHomeAssistant(request->hasArg("homeAssistant"));
            if (request->hasArg("haUser"))
                settings->setHomeAssistantUser(request->arg("haUser"));
            if (request->hasArg("haPassword"))
                settings->setHomeAssistantPassword(request->arg("haPassword"));
            if (request->hasArg("haIP"))
                settings->setHomeAssistantIP(request->arg("haIP"));
            if (request->hasArg("haPort"))
                settings->setHomeAssistantPort(request->arg("haPort").toInt());
            if (request->hasArg("haTopic"))
                settings->setHomeAssistantTopic(request->arg("haTopic"));
            settings->setMomentaryButtons(request->hasArg("momentaryButtons"));
            settings->setDelayAdjust(request->hasArg("delayAdjust"));
            if (request->hasArg("brewDelay"))
                settings->setBrewDelay(request->arg("brewDelay").toDouble());
            if (request->hasArg("grindDelay"))
                settings->setGrindDelay(request->arg("grindDelay").toDouble());
            if (request->hasArg("timezone"))
                settings->setTimezone(request->arg("timezone"));
            settings->setClockFormat(request->hasArg("clock24hFormat"));
            if (request->hasArg("standbyTimeout"))
                settings->setStandbyTimeout(request->arg("standbyTimeout").toInt() * 1000);
            if (request->hasArg("mainBrightness"))
                settings->setMainBrightness(request->arg("mainBrightness").toInt());
            if (request->hasArg("standbyBrightness"))
                settings->setStandbyBrightness(request->arg("standbyBrightness").toInt());
            if (request->hasArg("standbyBrightnessTimeout"))
                settings->setStandbyBrightnessTimeout(request->arg("standbyBrightnessTimeout").toInt() * 1000);
            if (request->hasArg("steamPumpPercentage"))
                settings->setSteamPumpPercentage(request->arg("steamPumpPercentage").toFloat());
            if (request->hasArg("steamPumpCutoff"))
                settings->setSteamPumpCutoff(request->arg("steamPumpCutoff").toFloat());
            if (request->hasArg("themeMode"))
                settings->setThemeMode(request->arg("themeMode").toInt());
            if (request->hasArg("sunriseR"))
                settings->setSunriseR(request->arg("sunriseR").toInt());
            if (request->hasArg("sunriseG"))
                settings->setSunriseG(request->arg("sunriseG").toInt());
            if (request->hasArg("sunriseB"))
                settings->setSunriseB(request->arg("sunriseB").toInt());
            if (request->hasArg("sunriseW"))
                settings->setSunriseW(request->arg("sunriseW").toInt());
            if (request->hasArg("sunriseExtBrightness"))
                settings->setSunriseExtBrightness(request->arg("sunriseExtBrightness").toInt());
            if (request->hasArg("emptyTankDistance"))
                settings->setEmptyTankDistance(request->arg("emptyTankDistance").toInt());
            if (request->hasArg("fullTankDistance"))
                settings->setFullTankDistance(request->arg("fullTankDistance").toInt());
<<<<<<< HEAD
            if (request->hasArg("altRelayFunction"))
                settings->setAltRelayFunction(request->arg("altRelayFunction").toInt());
=======
            settings->setAutoWakeupEnabled(request->hasArg("autowakeupEnabled"));
            if (request->hasArg("autowakeupSchedules")) {
                // Handle schedule format with days
                String schedulesStr = request->arg("autowakeupSchedules");
                std::vector<AutoWakeupSchedule> schedules;

                if (schedulesStr.length() > 0) {
                    // Split semicolon-separated schedules
                    int start = 0;
                    int end = schedulesStr.indexOf(';');

                    while (end != -1 || start < schedulesStr.length()) {
                        String scheduleStr = (end != -1) ? schedulesStr.substring(start, end) : schedulesStr.substring(start);

                        int pipePos = scheduleStr.indexOf('|');
                        if (pipePos != -1) {
                            String timeStr = scheduleStr.substring(0, pipePos);
                            String daysStr = scheduleStr.substring(pipePos + 1);

                            AutoWakeupSchedule schedule;
                            schedule.time = timeStr;

                            if (daysStr.length() == 7) {
                                for (int i = 0; i < 7; i++) {
                                    schedule.days[i] = (daysStr.charAt(i) == '1');
                                }
                            }

                            schedules.push_back(schedule);
                        }

                        if (end == -1)
                            break;
                        start = end + 1;
                        end = schedulesStr.indexOf(';', start);
                    }
                }

                if (schedules.empty()) {
                    schedules.push_back(AutoWakeupSchedule("07:00")); // Default fallback
                }
                settings->setAutoWakeupSchedules(schedules);
            }
>>>>>>> a1d55e10
            settings->save(true);
        });
        pluginManager->trigger("settings:changed");
        controller->setTargetTemp(controller->getTargetTemp());
        controller->setPumpModelCoeffs();
    }

    AsyncResponseStream *response = request->beginResponseStream("application/json");
    JsonDocument doc;
    Settings const &settings = controller->getSettings();
    doc["startupMode"] = settings.getStartupMode() == MODE_BREW ? "brew" : "standby";
    doc["targetSteamTemp"] = settings.getTargetSteamTemp();
    doc["targetWaterTemp"] = settings.getTargetWaterTemp();
    doc["homekit"] = settings.isHomekit();
    doc["homeAssistant"] = settings.isHomeAssistant();
    doc["haUser"] = settings.getHomeAssistantUser();
    doc["haPassword"] = settings.getHomeAssistantPassword();
    doc["haIP"] = settings.getHomeAssistantIP();
    doc["haPort"] = settings.getHomeAssistantPort();
    doc["haTopic"] = settings.getHomeAssistantTopic();
    doc["pid"] = settings.getPid();
    doc["pumpModelCoeffs"] = settings.getPumpModelCoeffs();
    doc["wifiSsid"] = settings.getWifiSsid();
    doc["wifiPassword"] = apMode ? "---unchanged---" : settings.getWifiPassword();
    doc["mdnsName"] = settings.getMdnsName();
    doc["temperatureOffset"] = String(settings.getTemperatureOffset());
    doc["pressureScaling"] = String(settings.getPressureScaling());
    doc["boilerFillActive"] = settings.isBoilerFillActive();
    doc["startupFillTime"] = settings.getStartupFillTime() / 1000;
    doc["steamFillTime"] = settings.getSteamFillTime() / 1000;
    doc["smartGrindActive"] = settings.isSmartGrindActive();
    doc["smartGrindIp"] = settings.getSmartGrindIp();
    doc["smartGrindMode"] = settings.getSmartGrindMode();
    doc["momentaryButtons"] = settings.isMomentaryButtons();
    doc["brewDelay"] = settings.getBrewDelay();
    doc["grindDelay"] = settings.getGrindDelay();
    doc["delayAdjust"] = settings.isDelayAdjust();
    doc["timezone"] = settings.getTimezone();
    doc["clock24hFormat"] = settings.isClock24hFormat();
    doc["standbyTimeout"] = settings.getStandbyTimeout() / 1000;
    doc["mainBrightness"] = settings.getMainBrightness();
    doc["standbyBrightness"] = settings.getStandbyBrightness();
    doc["standbyBrightnessTimeout"] = settings.getStandbyBrightnessTimeout() / 1000;
    doc["steamPumpPercentage"] = settings.getSteamPumpPercentage();
    doc["steamPumpCutoff"] = settings.getSteamPumpCutoff();
    doc["themeMode"] = settings.getThemeMode();
    doc["sunriseR"] = settings.getSunriseR();
    doc["sunriseG"] = settings.getSunriseG();
    doc["sunriseB"] = settings.getSunriseB();
    doc["sunriseW"] = settings.getSunriseW();
    doc["sunriseExtBrightness"] = settings.getSunriseExtBrightness();
    doc["emptyTankDistance"] = settings.getEmptyTankDistance();
    doc["fullTankDistance"] = settings.getFullTankDistance();
<<<<<<< HEAD
    doc["altRelayFunction"] = settings.getAltRelayFunction();
=======
    // Add auto-wakeup settings to response
    doc["autowakeupEnabled"] = settings.isAutoWakeupEnabled();

    // Add schedule format with days
    std::vector<AutoWakeupSchedule> autowakeupSchedules = settings.getAutoWakeupSchedules();
    String schedulesStr = "";
    for (size_t i = 0; i < autowakeupSchedules.size(); i++) {
        if (i > 0)
            schedulesStr += ";";
        schedulesStr += autowakeupSchedules[i].time + "|";

        // Convert days array to 7-bit string
        for (int j = 0; j < 7; j++) {
            schedulesStr += autowakeupSchedules[i].days[j] ? "1" : "0";
        }
    }
    doc["autowakeupSchedules"] = schedulesStr;
>>>>>>> a1d55e10
    serializeJson(doc, *response);
    request->send(response);

    if (request->method() == HTTP_POST && request->hasArg("restart"))
        ESP.restart();
}

void WebUIPlugin::handleBLEScaleList(AsyncWebServerRequest *request) {
    JsonDocument doc;
    JsonArray scalesArray = doc.to<JsonArray>();
    std::vector<DiscoveredDevice> devices = BLEScales.getDiscoveredScales();
    for (const DiscoveredDevice &device : BLEScales.getDiscoveredScales()) {
        JsonDocument scale;
        scale["uuid"] = device.getAddress().toString();
        scale["name"] = device.getName();
        scalesArray.add(scale);
    }
    AsyncResponseStream *response = request->beginResponseStream("application/json");
    serializeJson(doc, *response);
    request->send(response);
}

void WebUIPlugin::handleBLEScaleScan(AsyncWebServerRequest *request) {
    if (request->method() != HTTP_POST) {
        request->send(404);
        return;
    }
    BLEScales.scan();
    JsonDocument doc;
    doc["success"] = true;
    AsyncResponseStream *response = request->beginResponseStream("application/json");
    serializeJson(doc, *response);
    request->send(response);
}

void WebUIPlugin::handleBLEScaleConnect(AsyncWebServerRequest *request) {
    if (request->method() != HTTP_POST) {
        request->send(404);
        return;
    }
    BLEScales.connect(request->arg("uuid").c_str());
    JsonDocument doc;
    doc["success"] = true;
    AsyncResponseStream *response = request->beginResponseStream("application/json");
    serializeJson(doc, *response);
    request->send(response);
}

void WebUIPlugin::handleBLEScaleInfo(AsyncWebServerRequest *request) {
    JsonDocument doc;
    doc["connected"] = BLEScales.isConnected();
    doc["name"] = BLEScales.getName();
    doc["uuid"] = BLEScales.getUUID();
    AsyncResponseStream *response = request->beginResponseStream("application/json");
    serializeJson(doc, *response);
    request->send(response);
}

void WebUIPlugin::updateOTAStatus(const String &version) {
    Settings const &settings = controller->getSettings();
    JsonDocument doc;
    doc["latestVersion"] = ota->getCurrentVersion();
    doc["tp"] = "res:ota-settings";
    doc["displayUpdateAvailable"] = ota->isUpdateAvailable(false);
    doc["controllerUpdateAvailable"] = ota->isUpdateAvailable(true);
    doc["displayVersion"] = BUILD_GIT_VERSION;
    doc["controllerVersion"] = controller->getSystemInfo().version;
    doc["hardware"] = controller->getSystemInfo().hardware;
    doc["latestVersion"] = ota->getCurrentVersion();
    doc["channel"] = settings.getOTAChannel();
    doc["updating"] = updating;
    // SPIFFS usage metrics
    {
        size_t total = SPIFFS.totalBytes();
        size_t used = SPIFFS.usedBytes();
        size_t freeBytes = total > used ? (total - used) : 0;
        doc["spiffsTotal"] = static_cast<uint32_t>(total);
        doc["spiffsUsed"] = static_cast<uint32_t>(used);
        doc["spiffsFree"] = static_cast<uint32_t>(freeBytes);
        if (total > 0) {
            // Provide integer percentage to avoid float JSON
            doc["spiffsUsedPct"] = static_cast<uint8_t>((used * 100) / total);
        }
    }
    ws.textAll(doc.as<String>());
}

void WebUIPlugin::updateOTAProgress(uint8_t phase, int progress) {
    JsonDocument doc;
    doc["tp"] = "evt:ota-progress";
    doc["phase"] = phase;
    doc["progress"] = progress;
    String message = doc.as<String>();
    ws.textAll(message);
}

void WebUIPlugin::sendAutotuneResult() {
    JsonDocument doc;
    doc["tp"] = "evt:autotune-result";
    doc["pid"] = controller->getSettings().getPid();
    String message = doc.as<String>();
    ws.textAll(message);
}

void WebUIPlugin::handleFlushStart(uint32_t clientId, JsonDocument &request) {
    controller->onFlush();

    JsonDocument response;
    response["tp"] = "res:flush:start";
    response["rid"] = request["rid"];
    response["success"] = true;

    String msg;
    serializeJson(response, msg);
    ws.text(clientId, msg);
}

void WebUIPlugin::handleCoreDumpDownload(AsyncWebServerRequest *request) {
    // Check if core dump is available
    size_t coreAddr, coreSize;
    if (esp_core_dump_image_get(&coreAddr, &coreSize) != ESP_OK || coreSize == 0) {
        request->send(404, "text/plain", "No core dump available");
        return;
    }

    // Find the coredump partition
    const esp_partition_t *coredump_partition =
        esp_partition_find_first(ESP_PARTITION_TYPE_DATA, ESP_PARTITION_SUBTYPE_DATA_COREDUMP, NULL);
    if (coredump_partition == NULL) {
        request->send(500, "text/plain", "Core dump partition not found");
        return;
    }

    ESP_LOGI("WebUIPlugin", "Streaming core dump: %d bytes from 0x%x", coreSize, coreAddr);

    // Create a streaming response
    AsyncWebServerResponse *response =
        request->beginResponse("application/octet-stream", coreSize,
                               [coredump_partition, coreSize](uint8_t *buffer, size_t maxLen, size_t index) -> size_t {
                                   // Calculate how much to read
                                   size_t remaining = coreSize - index;
                                   size_t toRead = (remaining < maxLen) ? remaining : maxLen;

                                   if (toRead == 0)
                                       return 0;

                                   // Read from partition
                                   esp_err_t err = esp_partition_read(coredump_partition, index, buffer, toRead);
                                   if (err != ESP_OK) {
                                       ESP_LOGE("WebUIPlugin", "Failed to read core dump: %s", esp_err_to_name(err));
                                       return 0;
                                   }

                                   return toRead;
                               });

    // Set appropriate headers
    response->addHeader("Content-Disposition", "attachment; filename=\"coredump.bin\"");
    response->addHeader("Cache-Control", "no-cache");

    request->send(response);
}<|MERGE_RESOLUTION|>--- conflicted
+++ resolved
@@ -109,14 +109,11 @@
         doc["gtv"] = controller->getSettings().getTargetGrindVolume();
         doc["gt"] = controller->isVolumetricAvailable() && controller->getSettings().isVolumetricTarget() ? 1 : 0;
         doc["gact"] = controller->isGrindActive() ? 1 : 0;
-<<<<<<< HEAD
-=======
         
         // Add Bluetooth scale weight information
         doc["bw"] = this->currentBluetoothWeight; // current bluetooth weight
         doc["cw"] = this->currentBluetoothWeight; // Use 'currentWeight' for forward compatbility
         doc["bc"] = BLEScales.isConnected(); // bluetooth scale connected status
->>>>>>> a1d55e10
 
         Process *process = controller->getProcess();
         if (process == nullptr) {
@@ -520,10 +517,8 @@
                 settings->setEmptyTankDistance(request->arg("emptyTankDistance").toInt());
             if (request->hasArg("fullTankDistance"))
                 settings->setFullTankDistance(request->arg("fullTankDistance").toInt());
-<<<<<<< HEAD
             if (request->hasArg("altRelayFunction"))
                 settings->setAltRelayFunction(request->arg("altRelayFunction").toInt());
-=======
             settings->setAutoWakeupEnabled(request->hasArg("autowakeupEnabled"));
             if (request->hasArg("autowakeupSchedules")) {
                 // Handle schedule format with days
@@ -567,7 +562,6 @@
                 }
                 settings->setAutoWakeupSchedules(schedules);
             }
->>>>>>> a1d55e10
             settings->save(true);
         });
         pluginManager->trigger("settings:changed");
@@ -621,9 +615,7 @@
     doc["sunriseExtBrightness"] = settings.getSunriseExtBrightness();
     doc["emptyTankDistance"] = settings.getEmptyTankDistance();
     doc["fullTankDistance"] = settings.getFullTankDistance();
-<<<<<<< HEAD
     doc["altRelayFunction"] = settings.getAltRelayFunction();
-=======
     // Add auto-wakeup settings to response
     doc["autowakeupEnabled"] = settings.isAutoWakeupEnabled();
 
@@ -641,7 +633,6 @@
         }
     }
     doc["autowakeupSchedules"] = schedulesStr;
->>>>>>> a1d55e10
     serializeJson(doc, *response);
     request->send(response);
 
