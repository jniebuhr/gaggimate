#include "WebUIPlugin.h"
#include <DNSServer.h>
#include <SPIFFS.h>
#include <display/core/Controller.h>
#include <display/core/ProfileManager.h>
#include <display/models/profile.h>

#include "BLEScalePlugin.h"

WebUIPlugin::WebUIPlugin() : server(80), ws("/ws") {}

void WebUIPlugin::setup(Controller *_controller, PluginManager *_pluginManager) {
    this->controller = _controller;
    this->profileManager = _controller->getProfileManager();
    this->pluginManager = _pluginManager;
    this->ota = new GitHubOTA(
        BUILD_GIT_VERSION, controller->getSystemInfo().version,
        RELEASE_URL + (controller->getSettings().getOTAChannel() == "latest" ? "latest" : "tag/nightly"),
        [this](uint8_t phase) {
            pluginManager->trigger("ota:update:phase", "phase", phase);
            updateOTAProgress(phase, 0);
        },
        [this](uint8_t phase, int progress) {
            pluginManager->trigger("ota:update:progress", "progress", progress);
            updateOTAProgress(phase, progress);
        },
        "display-firmware.bin", "display-filesystem.bin", "board-firmware.bin");
    pluginManager->on("controller:wifi:connect", [this](Event const &event) {
        const int apMode = event.getInt("AP");
        start(apMode);
    });
    pluginManager->on("controller:ready", [this](Event const &) {
        ota->setControllerVersion(controller->getSystemInfo().version);
        ota->init(controller->getClientController()->getClient());
    });
    pluginManager->on("controller:autotune:result", [this](Event const &event) { sendAutotuneResult(); });
}

void WebUIPlugin::loop() {
    if (updating) {
        pluginManager->trigger("ota:update:start");
        ota->update(updateComponent != "display", updateComponent != "controller");
        pluginManager->trigger("ota:update:end");
        updating = false;
    }
    const long now = millis();
    if (lastUpdateCheck == 0 || now > lastUpdateCheck + UPDATE_CHECK_INTERVAL) {
        ota->checkForUpdates();
        pluginManager->trigger("ota:update:status", "value", ota->isUpdateAvailable());
        lastUpdateCheck = now;
        updateOTAStatus(ota->getCurrentVersion());
    }
    if (now > lastStatus + STATUS_PERIOD) {
        lastStatus = now;
        JsonDocument doc;
        doc["tp"] = "evt:status";
        doc["ct"] = controller->getCurrentTemp();
        doc["tt"] = controller->getTargetTemp();
        doc["m"] = controller->getMode();
        doc["p"] = controller->getProfileManager()->getSelectedProfile().label;
        ws.textAll(doc.as<String>());
    }
    if (now > lastCleanup + CLEANUP_PERIOD) {
        lastCleanup = now;
        ws.cleanupClients();
    }
    if (now > lastDns + DNS_PERIOD && dnsServer != nullptr) {
        lastDns = now;
        dnsServer->processNextRequest();
    }
}

void WebUIPlugin::start(bool apMode) {
    if (apMode) {
        server.on("/connecttest.txt", [](AsyncWebServerRequest *request) {
            request->redirect("http://logout.net");
        }); // windows 11 captive portal workaround
        server.on("/wpad.dat", [](AsyncWebServerRequest *request) {
            request->send(404);
        }); // Honestly don't understand what this is but a 404 stops win 10 keep calling this repeatedly and panicking the esp32
            // :)
        server.on("/generate_204",
                  [](AsyncWebServerRequest *request) { request->redirect(LOCAL_URL); }); // android captive portal redirect
        server.on("/redirect", [](AsyncWebServerRequest *request) { request->redirect(LOCAL_URL); }); // microsoft redirect
        server.on("/hotspot-detect.html",
                  [](AsyncWebServerRequest *request) { request->redirect(LOCAL_URL); }); // apple call home
        server.on("/canonical.html",
                  [](AsyncWebServerRequest *request) { request->redirect(LOCAL_URL); });       // firefox captive portal call home
        server.on("/success.txt", [](AsyncWebServerRequest *request) { request->send(200); }); // firefox captive portal call home
        server.on("/ncsi.txt", [](AsyncWebServerRequest *request) { request->redirect(LOCAL_URL); }); // windows call home
    }
    server.on("/api/settings", [this](AsyncWebServerRequest *request) { handleSettings(request); });
    server.on("/api/status", [this](AsyncWebServerRequest *request) {
        AsyncResponseStream *response = request->beginResponseStream("application/json");
        JsonDocument doc;
        doc["mode"] = controller->getMode();
        doc["tt"] = controller->getTargetTemp();
        doc["ct"] = controller->getCurrentTemp();
        serializeJson(doc, *response);
        request->send(response);
    });
    server.on("/api/scales/list", [this](AsyncWebServerRequest *request) { handleBLEScaleList(request); });
    server.on("/api/scales/connect", [this](AsyncWebServerRequest *request) { handleBLEScaleConnect(request); });
    server.on("/api/scales/scan", [this](AsyncWebServerRequest *request) { handleBLEScaleScan(request); });
    server.on("/api/scales/info", [this](AsyncWebServerRequest *request) { handleBLEScaleInfo(request); });
    server.on("/ota", [](AsyncWebServerRequest *request) { request->send(SPIFFS, "/w/index.html"); });
    server.on("/settings", [](AsyncWebServerRequest *request) { request->send(SPIFFS, "/w/index.html"); });
    server.on("/scales", [](AsyncWebServerRequest *request) { request->send(SPIFFS, "/w/index.html"); });
    server.serveStatic("/", SPIFFS, "/w").setDefaultFile("index.html").setCacheControl("max-age=0");
    ws.onEvent(
        [this](AsyncWebSocket *server, AsyncWebSocketClient *client, AwsEventType type, void *arg, uint8_t *data, size_t len) {
            if (type == WS_EVT_CONNECT) {
                printf("Received new websocket connection\n");
                client->setCloseClientOnQueueFull(true);
            } else if (type == WS_EVT_DISCONNECT) {
                printf("Client disconnected\n");
            } else if (type == WS_EVT_DATA) {
                auto *info = static_cast<AwsFrameInfo *>(arg);
                if (info->final && info->index == 0 && info->len == len) {
                    if (info->opcode == WS_TEXT) {
                        data[len] = 0;
                        Serial.printf("Received request: %s\n", (char *)data);
                        JsonDocument doc;
                        DeserializationError err = deserializeJson(doc, data);
                        if (!err) {
                            String msgType = doc["tp"].as<String>();
                            if (msgType.startsWith("req:profiles:")) {
                                handleProfileRequest(client->id(), doc);
                            } else if (msgType == "req:ota-settings") {
                                handleOTASettings(client->id(), doc);
                            } else if (msgType == "req:ota-start") {
                                handleOTAStart(client->id(), doc);
                            } else if (msgType == "req:autotune-start") {
                                handleAutotuneStart(client->id(), doc);
                            }
                        }
                    }
                }
            }
        });
    server.addHandler(&ws);
    server.begin();
    printf("Webserver started\n");
    if (apMode) {
        dnsServer = new DNSServer();
        dnsServer->setTTL(3600);
        dnsServer->start(53, "*", WIFI_AP_IP);
        printf("Started catchall DNS for captive portal\n");
    }
}

void WebUIPlugin::handleOTASettings(uint32_t clientId, JsonDocument &request) {
    if (request["update"].as<bool>()) {
        if (!request["channel"].isNull()) {
            controller->getSettings().setOTAChannel(request["channel"].as<String>() == "latest" ? "latest" : "nightly");
            ota->setReleaseUrl(RELEASE_URL + (controller->getSettings().getOTAChannel() == "latest" ? "latest" : "tag/nightly"));
            lastUpdateCheck = 0;
        }
    }
    updateOTAStatus("Checking...");
}

void WebUIPlugin::handleOTAStart(uint32_t clientId, JsonDocument &request) {
    updating = true;
    if (request["cp"].is<String>()) {
        updateComponent = request["cp"].as<String>();
    } else {
        updateComponent = "";
    }
}

void WebUIPlugin::handleAutotuneStart(uint32_t clientId, JsonDocument &request) {
    int testTime = request["time"].as<int>();
    int samples = request["samples"].as<int>();
    controller->autotune(testTime, samples);
}

void WebUIPlugin::handleProfileRequest(uint32_t clientId, JsonDocument &request) {
    JsonDocument response;
    auto type = request["tp"].as<String>();
    ESP_LOGI("WebUIPlugin", "Handling request: %s", type.c_str());
    response["tp"] = String("res:") + type.substring(4);
    response["rid"] = request["rid"].as<String>();

    if (type == "req:profiles:list") {
        auto arr = response["profiles"].to<JsonArray>();
        for (auto const &id : profileManager->listProfiles()) {
            Profile profile{};
            profileManager->loadProfile(id, profile);
            auto p = arr.add<JsonObject>();
            writeProfile(p, profile);
        }
    } else if (type == "req:profiles:load") {
        auto id = request["id"].as<String>();
        Profile profile;
        if (profileManager->loadProfile(id, profile)) {
            auto obj = response["profile"].to<JsonObject>();
            writeProfile(obj, profile);
        } else {
            response["error"] = "Profile not found";
        }
    } else if (type == "req:profiles:save") {
        auto obj = request["profile"].as<JsonObject>();
        Profile profile;
        parseProfile(obj, profile);
        if (!profileManager->saveProfile(profile)) {
            response["error"] = "Save failed";
        }
        auto respObj = response["profile"].to<JsonObject>();
        writeProfile(respObj, profile);
    } else if (type == "req:profiles:delete") {
        auto id = request["id"].as<String>();
        if (!profileManager->deleteProfile(id)) {
            response["error"] = "Delete failed";
        }
    } else if (type == "req:profiles:select") {
        auto id = request["id"].as<String>();
        profileManager->selectProfile(id);
    } else if (type == "req:profiles:favorite") {
        auto id = request["id"].as<String>();
        controller->getSettings().addFavoritedProfile(id);
    } else if (type == "req:profiles:unfavorite") {
        auto id = request["id"].as<String>();
        controller->getSettings().removeFavoritedProfile(id);
    }

    String msg;
    serializeJson(response, msg);
    ws.text(clientId, msg);
}

void WebUIPlugin::handleSettings(AsyncWebServerRequest *request) const {
    if (request->method() == HTTP_POST) {
        controller->getSettings().batchUpdate([request](Settings *settings) {
            if (request->hasArg("startupMode"))
                settings->setStartupMode(request->arg("startupMode") == "brew" ? MODE_BREW : MODE_STANDBY);
            if (request->hasArg("targetSteamTemp"))
                settings->setTargetSteamTemp(request->arg("targetSteamTemp").toInt());
            if (request->hasArg("targetWaterTemp"))
                settings->setTargetWaterTemp(request->arg("targetWaterTemp").toInt());
            if (request->hasArg("temperatureOffset"))
                settings->setTemperatureOffset(request->arg("temperatureOffset").toInt());
<<<<<<< HEAD
=======
            if (request->hasArg("pressureScaling"))
                settings->setPressureScaling(request->arg("pressureScaling").toFloat());
            if (request->hasArg("infusePumpTime"))
                settings->setInfusePumpTime(request->arg("infusePumpTime").toInt() * 1000);
            if (request->hasArg("infuseBloomTime"))
                settings->setInfuseBloomTime(request->arg("infuseBloomTime").toInt() * 1000);
            if (request->hasArg("pressurizeTime"))
                settings->setPressurizeTime(request->arg("pressurizeTime").toInt() * 1000);
>>>>>>> 5b629cc3
            if (request->hasArg("pid"))
                settings->setPid(request->arg("pid"));
            if (request->hasArg("wifiSsid"))
                settings->setWifiSsid(request->arg("wifiSsid"));
            if (request->hasArg("mdnsName"))
                settings->setMdnsName(request->arg("mdnsName"));
            if (request->hasArg("wifiPassword"))
                settings->setWifiPassword(request->arg("wifiPassword"));
            settings->setHomekit(request->hasArg("homekit"));
            settings->setBoilerFillActive(request->hasArg("boilerFillActive"));
            if (request->hasArg("startupFillTime"))
                settings->setStartupFillTime(request->arg("startupFillTime").toInt() * 1000);
            if (request->hasArg("steamFillTime"))
                settings->setSteamFillTime(request->arg("steamFillTime").toInt() * 1000);
            settings->setSmartGrindActive(request->hasArg("smartGrindActive"));
            if (request->hasArg("smartGrindIp"))
                settings->setSmartGrindIp(request->arg("smartGrindIp"));
            if (request->hasArg("smartGrindMode"))
                settings->setSmartGrindMode(request->arg("smartGrindMode").toInt());
            settings->setHomeAssistant(request->hasArg("homeAssistant"));
            if (request->hasArg("haUser"))
                settings->setHomeAssistantUser(request->arg("haUser"));
            if (request->hasArg("haPassword"))
                settings->setHomeAssistantPassword(request->arg("haPassword"));
            if (request->hasArg("haIP"))
                settings->setHomeAssistantIP(request->arg("haIP"));
            if (request->hasArg("haPort"))
                settings->setHomeAssistantPort(request->arg("haPort").toInt());
            settings->setMomentaryButtons(request->hasArg("momentaryButtons"));
            settings->setDelayAdjust(request->hasArg("delayAdjust"));
            if (request->hasArg("brewDelay"))
                settings->setBrewDelay(request->arg("brewDelay").toDouble());
            if (request->hasArg("grindDelay"))
                settings->setGrindDelay(request->arg("grindDelay").toDouble());
            if (request->hasArg("timezone"))
                settings->setTimezone(request->arg("timezone"));
            if (request->hasArg("standbyTimeout"))
                settings->setStandbyTimeout(request->arg("standbyTimeout").toInt() * 1000);
            settings->save(true);
        });
        controller->setTargetTemp(controller->getTargetTemp());
    }

    AsyncResponseStream *response = request->beginResponseStream("application/json");
    JsonDocument doc;
    Settings const &settings = controller->getSettings();
    doc["startupMode"] = settings.getStartupMode() == MODE_BREW ? "brew" : "standby";
    doc["targetSteamTemp"] = settings.getTargetSteamTemp();
    doc["targetWaterTemp"] = settings.getTargetWaterTemp();
    doc["homekit"] = settings.isHomekit();
    doc["homeAssistant"] = settings.isHomeAssistant();
    doc["haUser"] = settings.getHomeAssistantUser();
    doc["haPassword"] = settings.getHomeAssistantPassword();
    doc["haIP"] = settings.getHomeAssistantIP();
    doc["haPort"] = settings.getHomeAssistantPort();
    doc["pid"] = settings.getPid();
    doc["wifiSsid"] = settings.getWifiSsid();
    doc["wifiPassword"] = settings.getWifiPassword();
    doc["mdnsName"] = settings.getMdnsName();
    doc["temperatureOffset"] = String(settings.getTemperatureOffset());
    doc["pressureScaling"] = String(settings.getPressureScaling());
    doc["boilerFillActive"] = settings.isBoilerFillActive();
    doc["startupFillTime"] = settings.getStartupFillTime() / 1000;
    doc["steamFillTime"] = settings.getSteamFillTime() / 1000;
    doc["smartGrindActive"] = settings.isSmartGrindActive();
    doc["smartGrindIp"] = settings.getSmartGrindIp();
    doc["smartGrindMode"] = settings.getSmartGrindMode();
    doc["momentaryButtons"] = settings.isMomentaryButtons();
    doc["brewDelay"] = settings.getBrewDelay();
    doc["grindDelay"] = settings.getGrindDelay();
    doc["delayAdjust"] = settings.isDelayAdjust();
    doc["timezone"] = settings.getTimezone();
    doc["standbyTimeout"] = settings.getStandbyTimeout() / 1000;
    serializeJson(doc, *response);
    request->send(response);

    if (request->method() == HTTP_POST && request->hasArg("restart"))
        ESP.restart();
}

void WebUIPlugin::handleBLEScaleList(AsyncWebServerRequest *request) {
    JsonDocument doc;
    JsonArray scalesArray = doc.to<JsonArray>();
    std::vector<DiscoveredDevice> devices = BLEScales.getDiscoveredScales();
    for (const DiscoveredDevice &device : BLEScales.getDiscoveredScales()) {
        JsonDocument scale;
        scale["uuid"] = device.getAddress().toString();
        scale["name"] = device.getName();
        scalesArray.add(scale);
    }
    AsyncResponseStream *response = request->beginResponseStream("application/json");
    serializeJson(doc, *response);
    request->send(response);
}

void WebUIPlugin::handleBLEScaleScan(AsyncWebServerRequest *request) {
    if (request->method() != HTTP_POST) {
        request->send(404);
        return;
    }
    BLEScales.scan();
    JsonDocument doc;
    doc["success"] = true;
    AsyncResponseStream *response = request->beginResponseStream("application/json");
    serializeJson(doc, *response);
    request->send(response);
}

void WebUIPlugin::handleBLEScaleConnect(AsyncWebServerRequest *request) {
    if (request->method() != HTTP_POST) {
        request->send(404);
        return;
    }
    BLEScales.connect(request->arg("uuid").c_str());
    JsonDocument doc;
    doc["success"] = true;
    AsyncResponseStream *response = request->beginResponseStream("application/json");
    serializeJson(doc, *response);
    request->send(response);
}

void WebUIPlugin::handleBLEScaleInfo(AsyncWebServerRequest *request) {
    JsonDocument doc;
    doc["connected"] = BLEScales.isConnected();
    doc["name"] = BLEScales.getName();
    doc["uuid"] = BLEScales.getUUID();
    AsyncResponseStream *response = request->beginResponseStream("application/json");
    serializeJson(doc, *response);
    request->send(response);
}

void WebUIPlugin::updateOTAStatus(const String &version) {
    Settings const &settings = controller->getSettings();
    JsonDocument doc;
    doc["latestVersion"] = ota->getCurrentVersion();
    doc["tp"] = "res:ota-settings";
    doc["displayUpdateAvailable"] = ota->isUpdateAvailable(false);
    doc["controllerUpdateAvailable"] = ota->isUpdateAvailable(true);
    doc["displayVersion"] = BUILD_GIT_VERSION;
    doc["controllerVersion"] = controller->getSystemInfo().version;
    doc["hardware"] = controller->getSystemInfo().hardware;
    doc["latestVersion"] = ota->getCurrentVersion();
    doc["channel"] = settings.getOTAChannel();
    doc["updating"] = updating;
    ws.textAll(doc.as<String>());
}

void WebUIPlugin::updateOTAProgress(uint8_t phase, int progress) {
    JsonDocument doc;
    doc["tp"] = "evt:ota-progress";
    doc["phase"] = phase;
    doc["progress"] = progress;
    String message = doc.as<String>();
    ws.textAll(message);
}

void WebUIPlugin::sendAutotuneResult() {
    JsonDocument doc;
    doc["tp"] = "evt:autotune-result";
    doc["pid"] = controller->getSettings().getPid();
    String message = doc.as<String>();
    ws.textAll(message);
}<|MERGE_RESOLUTION|>--- conflicted
+++ resolved
@@ -240,17 +240,8 @@
                 settings->setTargetWaterTemp(request->arg("targetWaterTemp").toInt());
             if (request->hasArg("temperatureOffset"))
                 settings->setTemperatureOffset(request->arg("temperatureOffset").toInt());
-<<<<<<< HEAD
-=======
             if (request->hasArg("pressureScaling"))
                 settings->setPressureScaling(request->arg("pressureScaling").toFloat());
-            if (request->hasArg("infusePumpTime"))
-                settings->setInfusePumpTime(request->arg("infusePumpTime").toInt() * 1000);
-            if (request->hasArg("infuseBloomTime"))
-                settings->setInfuseBloomTime(request->arg("infuseBloomTime").toInt() * 1000);
-            if (request->hasArg("pressurizeTime"))
-                settings->setPressurizeTime(request->arg("pressurizeTime").toInt() * 1000);
->>>>>>> 5b629cc3
             if (request->hasArg("pid"))
                 settings->setPid(request->arg("pid"));
             if (request->hasArg("wifiSsid"))
