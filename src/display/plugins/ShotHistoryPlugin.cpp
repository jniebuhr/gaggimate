--- conflicted
+++ resolved
@@ -75,14 +75,9 @@
 }
 
 void ShotHistoryPlugin::record() {
-<<<<<<< HEAD
-    static File file;
     bool shouldRecord = recording || extendedRecording;
     
     if (shouldRecord && (controller->getMode() == MODE_BREW || extendedRecording)) {
-=======
-    if (recording && controller->getMode() == MODE_BREW) {
->>>>>>> 082b9932
         if (!isFileOpen) {
             if (!SPIFFS.exists("/h")) {
                 SPIFFS.mkdir("/h");
@@ -108,49 +103,26 @@
                 currentFile.write(reinterpret_cast<const uint8_t *>(&header), sizeof(header));
             }
         }
-<<<<<<< HEAD
-        if (!headerWritten) {
-            file.printf("1,%s,%ld\n", currentProfileName.c_str(), getTime());
-            headerWritten = true;
-        }
         float btDiff = currentActiveWeight - lastActiveWeight;
         float btFlow = btDiff / 0.25f;
         currentActiveFlow = currentActiveFlow * 0.75f + btFlow * 0.25f;
         lastActiveWeight = currentActiveWeight;
-        ShotSample s{millis() - shotStart,
-                     controller->getTargetTemp(),
-                     currentTemperature,
-                     controller->getTargetPressure(),
-                     controller->getCurrentPressure(),
-                     controller->getCurrentPumpFlow(),
-                     controller->getTargetFlow(),
-                     controller->getCurrentPuckFlow(),
-                     currentActiveFlow,
-                     currentActiveWeight,
-                     currentEstimatedWeight,
-                     currentPuckResistance};
-=======
-        float btDiff = currentBluetoothWeight - lastBluetoothWeight;
-        float btFlow = btDiff / 0.25f;
-        currentBluetoothFlow = currentBluetoothFlow * 0.75f + btFlow * 0.25f;
-        lastBluetoothWeight = currentBluetoothWeight;
-
-    ShotLogSample sample{};
-    uint32_t tick = sampleCount <= 0xFFFF ? sampleCount : 0xFFFF;
-    sample.t = static_cast<uint16_t>(tick);
-    sample.tt = encodeUnsigned(controller->getTargetTemp(), TEMP_SCALE, TEMP_MAX_VALUE);
-    sample.ct = encodeUnsigned(currentTemperature, TEMP_SCALE, TEMP_MAX_VALUE);
-    sample.tp = encodeUnsigned(controller->getTargetPressure(), PRESSURE_SCALE, PRESSURE_MAX_VALUE);
-    sample.cp = encodeUnsigned(controller->getCurrentPressure(), PRESSURE_SCALE, PRESSURE_MAX_VALUE);
-    sample.fl = encodeSigned(controller->getCurrentPumpFlow(), FLOW_SCALE, FLOW_MIN_VALUE, FLOW_MAX_VALUE);
-    sample.tf = encodeSigned(controller->getTargetFlow(), FLOW_SCALE, FLOW_MIN_VALUE, FLOW_MAX_VALUE);
-    sample.pf = encodeSigned(controller->getCurrentPuckFlow(), FLOW_SCALE, FLOW_MIN_VALUE, FLOW_MAX_VALUE);
-    sample.vf = encodeSigned(currentBluetoothFlow, FLOW_SCALE, FLOW_MIN_VALUE, FLOW_MAX_VALUE);
-    sample.v = encodeUnsigned(currentBluetoothWeight, WEIGHT_SCALE, WEIGHT_MAX_VALUE);
-    sample.ev = encodeUnsigned(currentEstimatedWeight, WEIGHT_SCALE, WEIGHT_MAX_VALUE);
-    sample.pr = encodeUnsigned(currentPuckResistance, RESISTANCE_SCALE, RESISTANCE_MAX_VALUE);
-
->>>>>>> 082b9932
+
+        ShotLogSample sample{};
+        uint32_t tick = sampleCount <= 0xFFFF ? sampleCount : 0xFFFF;
+        sample.t = static_cast<uint16_t>(tick);
+        sample.tt = encodeUnsigned(controller->getTargetTemp(), TEMP_SCALE, TEMP_MAX_VALUE);
+        sample.ct = encodeUnsigned(currentTemperature, TEMP_SCALE, TEMP_MAX_VALUE);
+        sample.tp = encodeUnsigned(controller->getTargetPressure(), PRESSURE_SCALE, PRESSURE_MAX_VALUE);
+        sample.cp = encodeUnsigned(controller->getCurrentPressure(), PRESSURE_SCALE, PRESSURE_MAX_VALUE);
+        sample.fl = encodeSigned(controller->getCurrentPumpFlow(), FLOW_SCALE, FLOW_MIN_VALUE, FLOW_MAX_VALUE);
+        sample.tf = encodeSigned(controller->getTargetFlow(), FLOW_SCALE, FLOW_MIN_VALUE, FLOW_MAX_VALUE);
+        sample.pf = encodeSigned(controller->getCurrentPuckFlow(), FLOW_SCALE, FLOW_MIN_VALUE, FLOW_MAX_VALUE);
+        sample.vf = encodeSigned(currentActiveFlow, FLOW_SCALE, FLOW_MIN_VALUE, FLOW_MAX_VALUE);
+        sample.v = encodeUnsigned(currentActiveWeight, WEIGHT_SCALE, WEIGHT_MAX_VALUE);
+        sample.ev = encodeUnsigned(currentEstimatedWeight, WEIGHT_SCALE, WEIGHT_MAX_VALUE);
+        sample.pr = encodeUnsigned(currentPuckResistance, RESISTANCE_SCALE, RESISTANCE_MAX_VALUE);
+
         if (isFileOpen) {
             if (ioBufferPos + sizeof(sample) > sizeof(ioBuffer)) {
                 flushBuffer();
@@ -197,12 +169,8 @@
             }
         }
     }
-<<<<<<< HEAD
     
     if (!recording && !extendedRecording && isFileOpen) {
-        file.close();
-=======
-    if (!recording && isFileOpen) {
         flushBuffer();
         // Patch header with sampleCount and duration
         header.sampleCount = sampleCount;
@@ -210,7 +178,6 @@
         currentFile.seek(0, SeekSet);
         currentFile.write(reinterpret_cast<const uint8_t *>(&header), sizeof(header));
         currentFile.close();
->>>>>>> 082b9932
         isFileOpen = false;
         unsigned long duration = header.durationMs;
         if (duration <= 7500) { // Exclude failed shots and flushes
@@ -229,26 +196,17 @@
         currentId = "0" + currentId;
     }
     shotStart = millis();
-<<<<<<< HEAD
     lastWeightChangeTime = 0;
     extendedRecordingStart = 0;
     currentActiveWeight = 0.0f;        // Changed from currentBluetoothWeight
     lastStableWeight = 0.0f;
-=======
-    currentBluetoothWeight = 0.0f;
-    lastBluetoothWeight = 0.0f;
->>>>>>> 082b9932
     currentEstimatedWeight = 0.0f;
     currentActiveFlow = 0.0f;          // Changed from currentBluetoothFlow
     currentProfileName = controller->getProfileManager()->getSelectedProfile().label;
     recording = true;
-<<<<<<< HEAD
     extendedRecording = false;
-    headerWritten = false;
-=======
     sampleCount = 0;
     ioBufferPos = 0;
->>>>>>> 082b9932
 }
 
 unsigned long ShotHistoryPlugin::getTime() {
