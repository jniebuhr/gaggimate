#include "ShotHistoryPlugin.h"

#include <SPIFFS.h>
#include <cmath>
#include <display/core/Controller.h>
#include <display/core/ProfileManager.h>
#include <display/core/utils.h>
#include <display/models/shot_log_format.h>

namespace {
constexpr float TEMP_SCALE = 10.0f;
constexpr float PRESSURE_SCALE = 10.0f;
constexpr float FLOW_SCALE = 100.0f;
constexpr float WEIGHT_SCALE = 10.0f;
constexpr float RESISTANCE_SCALE = 100.0f;

constexpr uint16_t TEMP_MAX_VALUE = 2000;    // 200.0 °C
constexpr uint16_t PRESSURE_MAX_VALUE = 200; // 20.0 bar
constexpr uint16_t WEIGHT_MAX_VALUE = 10000; // 1000.0 g
constexpr uint16_t RESISTANCE_MAX_VALUE = 0xFFFF;
constexpr int16_t FLOW_MIN_VALUE = -2000; // -20.00 ml/s
constexpr int16_t FLOW_MAX_VALUE = 2000;  //  20.00 ml/s

uint16_t encodeUnsigned(float value, float scale, uint16_t maxValue) {
    if (!std::isfinite(value)) {
        return 0;
    }
    float scaled = value * scale;
    if (scaled < 0.0f) {
        scaled = 0.0f;
    }
    scaled += 0.5f;
    uint32_t fixed = static_cast<uint32_t>(scaled);
    if (fixed > maxValue) {
        fixed = maxValue;
    }
    return static_cast<uint16_t>(fixed);
}

int16_t encodeSigned(float value, float scale, int16_t minValue, int16_t maxValue) {
    if (!std::isfinite(value)) {
        return 0;
    }
    float scaled = value * scale;
    if (scaled >= 0.0f) {
        scaled += 0.5f;
    } else {
        scaled -= 0.5f;
    }
    int32_t fixed = static_cast<int32_t>(scaled);
    if (fixed < minValue) {
        fixed = minValue;
    }
    if (fixed > maxValue) {
        fixed = maxValue;
    }
    return static_cast<int16_t>(fixed);
}
} // namespace

ShotHistoryPlugin ShotHistory;

void ShotHistoryPlugin::setup(Controller *c, PluginManager *pm) {
    controller = c;
    pluginManager = pm;
    pm->on("controller:brew:start", [this](Event const &) { startRecording(); });
    pm->on("controller:brew:end", [this](Event const &) { endRecording(); });
    pm->on("controller:volumetric-measurement:estimation:change",
           [this](Event const &event) { currentEstimatedWeight = event.getFloat("value"); });
    pm->on("controller:volumetric-measurement:bluetooth:change",
           [this](Event const &event) { currentBluetoothWeight = event.getFloat("value"); });
    pm->on("boiler:currentTemperature:change", [this](Event const &event) { currentTemperature = event.getFloat("value"); });
    pm->on("pump:puck-resistance:change", [this](Event const &event) { currentPuckResistance = event.getFloat("value"); });
    xTaskCreatePinnedToCore(loopTask, "ShotHistoryPlugin::loop", configMINIMAL_STACK_SIZE * 4, this, 1, &taskHandle, 0);
}

void ShotHistoryPlugin::record() {
<<<<<<< HEAD
    static File file;
    bool shouldRecord = recording || extendedRecording;
    
    if (shouldRecord && (controller->getMode() == MODE_BREW || extendedRecording)) {
=======
    if (recording && controller->getMode() == MODE_BREW) {
>>>>>>> 3c781a63
        if (!isFileOpen) {
            if (!SPIFFS.exists("/h")) {
                SPIFFS.mkdir("/h");
            }
            currentFile = SPIFFS.open("/h/" + currentId + ".slog", FILE_WRITE);
            if (currentFile) {
                isFileOpen = true;
                // Prepare header
                memset(&header, 0, sizeof(header));
                header.magic = SHOT_LOG_MAGIC;
                header.version = SHOT_LOG_VERSION;
                header.reserved0 = (uint8_t)SHOT_LOG_SAMPLE_SIZE; // record sample size actually used
                header.headerSize = SHOT_LOG_HEADER_SIZE;
                header.sampleInterval = SHOT_LOG_SAMPLE_INTERVAL_MS;
                header.fieldsMask = SHOT_LOG_FIELDS_MASK_ALL;
                header.startEpoch = getTime();
                Profile profile = controller->getProfileManager()->getSelectedProfile();
                strncpy(header.profileId, profile.id.c_str(), sizeof(header.profileId) - 1);
                header.profileId[sizeof(header.profileId) - 1] = '\0';
                strncpy(header.profileName, profile.label.c_str(), sizeof(header.profileName) - 1);
                header.profileName[sizeof(header.profileName) - 1] = '\0';
                // Write header placeholder
                currentFile.write(reinterpret_cast<const uint8_t *>(&header), sizeof(header));
            }
        }
        float btDiff = currentBluetoothWeight - lastBluetoothWeight;
        float btFlow = btDiff / 0.25f;
        currentBluetoothFlow = currentBluetoothFlow * 0.75f + btFlow * 0.25f;
        lastBluetoothWeight = currentBluetoothWeight;

        ShotLogSample sample{};
        uint32_t tick = sampleCount <= 0xFFFF ? sampleCount : 0xFFFF;
        sample.t = static_cast<uint16_t>(tick);
        sample.tt = encodeUnsigned(controller->getTargetTemp(), TEMP_SCALE, TEMP_MAX_VALUE);
        sample.ct = encodeUnsigned(currentTemperature, TEMP_SCALE, TEMP_MAX_VALUE);
        sample.tp = encodeUnsigned(controller->getTargetPressure(), PRESSURE_SCALE, PRESSURE_MAX_VALUE);
        sample.cp = encodeUnsigned(controller->getCurrentPressure(), PRESSURE_SCALE, PRESSURE_MAX_VALUE);
        sample.fl = encodeSigned(controller->getCurrentPumpFlow(), FLOW_SCALE, FLOW_MIN_VALUE, FLOW_MAX_VALUE);
        sample.tf = encodeSigned(controller->getTargetFlow(), FLOW_SCALE, FLOW_MIN_VALUE, FLOW_MAX_VALUE);
        sample.pf = encodeSigned(controller->getCurrentPuckFlow(), FLOW_SCALE, FLOW_MIN_VALUE, FLOW_MAX_VALUE);
        sample.vf = encodeSigned(currentBluetoothFlow, FLOW_SCALE, FLOW_MIN_VALUE, FLOW_MAX_VALUE);
        sample.v = encodeUnsigned(currentBluetoothWeight, WEIGHT_SCALE, WEIGHT_MAX_VALUE);
        sample.ev = encodeUnsigned(currentEstimatedWeight, WEIGHT_SCALE, WEIGHT_MAX_VALUE);
        sample.pr = encodeUnsigned(currentPuckResistance, RESISTANCE_SCALE, RESISTANCE_MAX_VALUE);

        if (isFileOpen) {
            if (ioBufferPos + sizeof(sample) > sizeof(ioBuffer)) {
                flushBuffer();
            }
            memcpy(ioBuffer + ioBufferPos, &sample, sizeof(sample));
            ioBufferPos += sizeof(sample);
            sampleCount++;
        }

        // Check for early index insertion (once per shot after 7.5s)
        if (!indexEntryCreated && (millis() - shotStart) > 7500) {
            createEarlyIndexEntry();
            indexEntryCreated = true;
        }
        
        // Check for weight stabilization during extended recording
        if (extendedRecording) {
            const unsigned long now = millis();
            
            bool canProcessWeight = (controller != nullptr);
            if (canProcessWeight) {
                canProcessWeight = controller->isVolumetricAvailable();
            }
            
            if (!canProcessWeight) {
                // If BLE connection is unstable, end extended recording early
                extendedRecording = false;
                return;
            }
            
            const float weightDiff = abs(currentBluetoothWeight - lastStableWeight);
            
            if (weightDiff < WEIGHT_STABILIZATION_THRESHOLD) {
                if (lastWeightChangeTime == 0) {
                    lastWeightChangeTime = now;
                }
                // Weight has been stable for the threshold time, stop extended recording
                if (now - lastWeightChangeTime >= WEIGHT_STABILIZATION_TIME) {
                    extendedRecording = false;
                }
            } else {
                // Weight changed, reset stabilization timer
                lastWeightChangeTime = 0;
                lastStableWeight = currentBluetoothWeight;
            }
            
            // Also stop extended recording after maximum duration
            if (now - extendedRecordingStart >= EXTENDED_RECORDING_DURATION) {
                extendedRecording = false;
            }
        }
    }
<<<<<<< HEAD
    
    if (!recording && !extendedRecording && isFileOpen) {
        file.close();
=======
    if (!recording && isFileOpen) {
        flushBuffer();
        // Patch header with sampleCount and duration
        header.sampleCount = sampleCount;
        header.durationMs = millis() - shotStart;
        float finalWeight = currentBluetoothWeight;
        header.finalWeight = finalWeight > 0.0f ? encodeUnsigned(finalWeight, WEIGHT_SCALE, WEIGHT_MAX_VALUE) : 0;
        currentFile.seek(0, SeekSet);
        currentFile.write(reinterpret_cast<const uint8_t *>(&header), sizeof(header));
        currentFile.close();
>>>>>>> 3c781a63
        isFileOpen = false;
        unsigned long duration = header.durationMs;
        if (duration <= 7500) { // Exclude failed shots and flushes
            SPIFFS.remove("/h/" + currentId + ".slog");
            SPIFFS.remove("/h/" + currentId + ".json");

            // If we created an early index entry, mark it as deleted
            if (indexEntryCreated) {
                markIndexDeleted(currentId.toInt());
            }
        } else {
            controller->getSettings().setHistoryIndex(controller->getSettings().getHistoryIndex() + 1);
            cleanupHistory();

            if (indexEntryCreated) {
                // Update existing entry with final completion data
                updateIndexCompletion(currentId.toInt(), header);
            } else {
                // Create completed entry directly (edge case: shot ended right after 7.5s)
                ShotIndexEntry indexEntry{};
                indexEntry.id = currentId.toInt();
                indexEntry.timestamp = header.startEpoch;
                indexEntry.duration = header.durationMs;
                indexEntry.volume = header.finalWeight;
                indexEntry.rating = 0; // Will be updated if notes are added
                indexEntry.flags = SHOT_FLAG_COMPLETED;
                strncpy(indexEntry.profileId, header.profileId, sizeof(indexEntry.profileId) - 1);
                indexEntry.profileId[sizeof(indexEntry.profileId) - 1] = '\0';
                strncpy(indexEntry.profileName, header.profileName, sizeof(indexEntry.profileName) - 1);
                indexEntry.profileName[sizeof(indexEntry.profileName) - 1] = '\0';

                appendToIndex(indexEntry);
            }
        }
    }
}

void ShotHistoryPlugin::startRecording() {
    currentId = controller->getSettings().getHistoryIndex();
    while (currentId.length() < 6) {
        currentId = "0" + currentId;
    }
    shotStart = millis();
    lastWeightChangeTime = 0;
    extendedRecordingStart = 0;
    currentBluetoothWeight = 0.0f;
<<<<<<< HEAD
    lastStableWeight = 0.0f;
=======
    lastBluetoothWeight = 0.0f;
>>>>>>> 3c781a63
    currentEstimatedWeight = 0.0f;
    currentBluetoothFlow = 0.0f;
    currentProfileName = controller->getProfileManager()->getSelectedProfile().label;
    recording = true;
<<<<<<< HEAD
    extendedRecording = false;
    headerWritten = false;
=======
    indexEntryCreated = false; // Reset flag for new shot
    sampleCount = 0;
    ioBufferPos = 0;
>>>>>>> 3c781a63
}

unsigned long ShotHistoryPlugin::getTime() {
    time_t now;
    time(&now);
    return now;
}

void ShotHistoryPlugin::endRecording() {
    recording = false;
    
    
    if (controller &&
        controller->isVolumetricAvailable() &&
        currentBluetoothWeight > 0) {
        // Start extended recording for any shot with active weight data
        extendedRecording = true;
        extendedRecordingStart = millis();
        lastStableWeight = currentBluetoothWeight;
        lastWeightChangeTime = 0;
        return; // Don't finalize the recording yet
    }
    
    // For shots without weight data, finalize immediately
    finalizeRecording();
}

void ShotHistoryPlugin::finalizeRecording() {
    unsigned long duration = millis() - shotStart;
    if (duration <= 7500) { // Exclude failed shots and flushes
        SPIFFS.remove("/h/" + currentId + ".dat");
    } else {
        controller->getSettings().setHistoryIndex(controller->getSettings().getHistoryIndex() + 1);
        cleanupHistory();
    }
}

void ShotHistoryPlugin::cleanupHistory() {
    File directory = SPIFFS.open("/h");
    std::vector<String> entries;
    String filename = directory.getNextFileName();
    while (filename != "") {
        entries.push_back(filename);
        filename = directory.getNextFileName();
    }
    sort(entries.begin(), entries.end(), [](String a, String b) { return a < b; });
    if (entries.size() > MAX_HISTORY_ENTRIES) {
        for (unsigned int i = 0; i < entries.size() - MAX_HISTORY_ENTRIES; i++) {
            String name = entries[i];
            SPIFFS.remove(name);
        }
    }
}

void ShotHistoryPlugin::handleRequest(JsonDocument &request, JsonDocument &response) {
    String type = request["tp"].as<String>();
    response["tp"] = String("res:") + type.substring(4);
    response["rid"] = request["rid"].as<String>();

    if (type == "req:history:list") {
        JsonArray arr = response["history"].to<JsonArray>();
        File root = SPIFFS.open("/h");
        if (root && root.isDirectory()) {
            File file = root.openNextFile();
            while (file) {
                String fname = String(file.name());
                if (fname.endsWith(".slog")) {
                    // Read header only
                    ShotLogHeader hdr{};
                    if (file.read(reinterpret_cast<uint8_t *>(&hdr), sizeof(hdr)) == sizeof(hdr) && hdr.magic == SHOT_LOG_MAGIC) {
                        float finalWeight = hdr.finalWeight > 0 ? static_cast<float>(hdr.finalWeight) / WEIGHT_SCALE : 0.0f;

                        bool headerIncomplete = hdr.sampleCount == 0;

                        auto o = arr.add<JsonObject>();
                        int start = fname.lastIndexOf('/') + 1;
                        int end = fname.lastIndexOf('.');
                        String id = fname.substring(start, end);
                        o["id"] = id;
                        o["version"] = hdr.version;
                        o["timestamp"] = hdr.startEpoch;
                        o["profile"] = hdr.profileName;
                        o["profileId"] = hdr.profileId;
                        o["samples"] = hdr.sampleCount;
                        o["duration"] = hdr.durationMs;
                        if (finalWeight > 0.0f) {
                            o["volume"] = finalWeight;
                        }
                        if (headerIncomplete) {
                            o["incomplete"] = true; // flag partial shot
                        }
                    }
                }
                file = root.openNextFile();
            }
        }
    } else if (type == "req:history:get") {
        // Return error: binary must be fetched via HTTP endpoint
        response["error"] = "use HTTP /api/history?id=<id>";
    } else if (type == "req:history:delete") {
        auto id = request["id"].as<String>();
        String paddedId = id;
        while (paddedId.length() < 6) {
            paddedId = "0" + paddedId;
        }
        SPIFFS.remove("/h/" + paddedId + ".slog");
        SPIFFS.remove("/h/" + paddedId + ".json");

        // Mark as deleted in index
        markIndexDeleted(id.toInt());

        response["msg"] = "Ok";
    } else if (type == "req:history:notes:get") {
        auto id = request["id"].as<String>();
        JsonDocument notes;
        loadNotes(id, notes);
        response["notes"] = notes;
    } else if (type == "req:history:notes:save") {
        auto id = request["id"].as<String>();
        auto notes = request["notes"];
        saveNotes(id, notes);

        // Update rating and volume in index
        uint8_t rating = notes["rating"].as<uint8_t>();

        // Check if user provided a doseOut value to override volume
        uint16_t volume = 0;
        if (notes["doseOut"].is<String>() && !notes["doseOut"].as<String>().isEmpty()) {
            float doseOut = notes["doseOut"].as<String>().toFloat();
            if (doseOut > 0.0f) {
                volume = encodeUnsigned(doseOut, WEIGHT_SCALE, WEIGHT_MAX_VALUE);
            }
        }

        // Always use updateIndexMetadata - it handles both rating and optional volume
        updateIndexMetadata(id.toInt(), rating, volume);

        response["msg"] = "Ok";
    } else if (type == "req:history:rebuild") {
        rebuildIndex();
        response["msg"] = "Index rebuilt";
    }
}

void ShotHistoryPlugin::saveNotes(const String &id, const JsonDocument &notes) {
    File file = SPIFFS.open("/h/" + id + ".json", FILE_WRITE);
    if (file) {
        String notesStr;
        serializeJson(notes, notesStr);
        file.print(notesStr);
        file.close();
    }
}

void ShotHistoryPlugin::loadNotes(const String &id, JsonDocument &notes) {
    File file = SPIFFS.open("/h/" + id + ".json", "r");
    if (file) {
        String notesStr = file.readString();
        file.close();
        deserializeJson(notes, notesStr);
    }
}

void ShotHistoryPlugin::loopTask(void *arg) {
    auto *plugin = static_cast<ShotHistoryPlugin *>(arg);
    while (true) {
        plugin->record();
        // Use canonical interval from shot log format to avoid divergence.
        vTaskDelay(SHOT_LOG_SAMPLE_INTERVAL_MS / portTICK_PERIOD_MS);
    }
}

void ShotHistoryPlugin::flushBuffer() {
    if (isFileOpen && ioBufferPos > 0) {
        currentFile.write(ioBuffer, ioBufferPos);
        ioBufferPos = 0;
    }
}

// Index management methods
bool ShotHistoryPlugin::ensureIndexExists() {
    if (SPIFFS.exists("/h/index.bin")) {
        return true;
    }

    // Create new empty index
    File indexFile = SPIFFS.open("/h/index.bin", FILE_WRITE);
    if (!indexFile) {
        ESP_LOGE("ShotHistoryPlugin", "Failed to create index file");
        return false;
    }

    ShotIndexHeader header{};
    header.magic = SHOT_INDEX_MAGIC;
    header.version = SHOT_INDEX_VERSION;
    header.entrySize = SHOT_INDEX_ENTRY_SIZE;
    header.entryCount = 0;
    header.nextId = controller->getSettings().getHistoryIndex();

    indexFile.write(reinterpret_cast<const uint8_t *>(&header), sizeof(header));
    indexFile.close();

    ESP_LOGI("ShotHistoryPlugin", "Created new index file");
    return true;
}

void ShotHistoryPlugin::appendToIndex(const ShotIndexEntry &entry) {
    if (!ensureIndexExists()) {
        return;
    }

    File indexFile = SPIFFS.open("/h/index.bin", "r+");
    if (!indexFile) {
        ESP_LOGE("ShotHistoryPlugin", "Failed to open index file for append");
        return;
    }

    ShotIndexHeader header{};
    if (!readIndexHeader(indexFile, header)) {
        indexFile.close();
        return;
    }

    // Check for existing entry with same ID to prevent duplicates
    int existingPos = findEntryPosition(indexFile, header, entry.id);
    if (existingPos >= 0) {
        ESP_LOGW("ShotHistoryPlugin", "Attempt to add duplicate entry for shot %u - entry already exists at position %d",
                 entry.id, existingPos);
        indexFile.close();
        return;
    }

    // Append entry
    indexFile.seek(0, SeekEnd);
    indexFile.write(reinterpret_cast<const uint8_t *>(&entry), sizeof(entry));

    // Update header
    header.entryCount++;
    header.nextId = entry.id + 1;
    indexFile.seek(0, SeekSet);
    indexFile.write(reinterpret_cast<const uint8_t *>(&header), sizeof(header));

    indexFile.close();
    ESP_LOGD("ShotHistoryPlugin", "Appended shot %u to index", entry.id);
}

void ShotHistoryPlugin::updateIndexMetadata(uint32_t shotId, uint8_t rating, uint16_t volume) {
    File indexFile = SPIFFS.open("/h/index.bin", "r+");
    if (!indexFile) {
        ESP_LOGE("ShotHistoryPlugin", "Failed to open index file for metadata update");
        return;
    }

    ShotIndexHeader header{};
    if (!readIndexHeader(indexFile, header)) {
        indexFile.close();
        return;
    }

    int entryPos = findEntryPosition(indexFile, header, shotId);
    if (entryPos >= 0) {
        ShotIndexEntry entry{};
        if (readEntryAtPosition(indexFile, entryPos, entry)) {
            entry.rating = rating;
            if (volume > 0) {
                entry.volume = volume;
            }
            if (rating > 0) {
                entry.flags |= SHOT_FLAG_HAS_NOTES;
            }

            if (writeEntryAtPosition(indexFile, entryPos, entry)) {
                ESP_LOGD("ShotHistoryPlugin", "Updated metadata for shot %u: rating=%u, volume=%u", shotId, rating, volume);
            }
        }
    } else {
        ESP_LOGW("ShotHistoryPlugin", "Shot %u not found in index for metadata update", shotId);
    }

    indexFile.close();
}

void ShotHistoryPlugin::markIndexDeleted(uint32_t shotId) {
    File indexFile = SPIFFS.open("/h/index.bin", "r+");
    if (!indexFile) {
        ESP_LOGE("ShotHistoryPlugin", "Failed to open index file for deletion marking");
        return;
    }

    ShotIndexHeader header{};
    if (!readIndexHeader(indexFile, header)) {
        indexFile.close();
        return;
    }

    // Find ALL entries with this shot ID and mark them as deleted
    uint32_t duplicatesFound = 0;

    for (uint32_t i = 0; i < header.entryCount; i++) {
        size_t entryPos = sizeof(ShotIndexHeader) + i * sizeof(ShotIndexEntry);
        ShotIndexEntry entry{};
        if (readEntryAtPosition(indexFile, entryPos, entry)) {
            if (entry.id == shotId) {
                duplicatesFound++;

                // Mark this entry as deleted
                entry.flags |= SHOT_FLAG_DELETED;

                if (writeEntryAtPosition(indexFile, entryPos, entry)) {
                    ESP_LOGD("ShotHistoryPlugin", "Marked shot %u as deleted in index (duplicate #%u)", shotId, duplicatesFound);
                }
            }
        }
    }

    if (duplicatesFound == 0) {
        ESP_LOGW("ShotHistoryPlugin", "Shot %u not found in index for deletion marking", shotId);
    } else if (duplicatesFound > 1) {
        ESP_LOGW("ShotHistoryPlugin", "Found and marked %u duplicate entries for shot %u as deleted", duplicatesFound, shotId);
    }

    indexFile.close();
}

void ShotHistoryPlugin::rebuildIndex() {
    ESP_LOGI("ShotHistoryPlugin", "Starting index rebuild...");

    // Delete existing index
    SPIFFS.remove("/h/index.bin");

    // Create new empty index
    if (!ensureIndexExists()) {
        ESP_LOGE("ShotHistoryPlugin", "Failed to create index during rebuild");
        return;
    }

    File directory = SPIFFS.open("/h");
    if (!directory || !directory.isDirectory()) {
        ESP_LOGW("ShotHistoryPlugin", "No history directory found");
        return;
    }

    // Collect all .slog files
    std::vector<String> slogFiles;
    File file = directory.openNextFile();
    while (file) {
        String fname = String(file.name());
        if (fname.endsWith(".slog")) {
            slogFiles.push_back(fname);
        }
        file = directory.openNextFile();
    }
    directory.close();

    // Sort files to maintain order
    std::sort(slogFiles.begin(), slogFiles.end());

    ESP_LOGI("ShotHistoryPlugin", "Rebuilding index from %d shot files", slogFiles.size());

    for (const String &fileName : slogFiles) {
        File shotFile = SPIFFS.open(fileName, "r");
        if (!shotFile) {
            continue;
        }

        // Read shot header
        ShotLogHeader shotHeader{};
        if (shotFile.read(reinterpret_cast<uint8_t *>(&shotHeader), sizeof(shotHeader)) != sizeof(shotHeader) ||
            shotHeader.magic != SHOT_LOG_MAGIC) {
            shotFile.close();
            continue;
        }

        // Extract shot ID from filename
        int start = fileName.lastIndexOf('/') + 1;
        int end = fileName.lastIndexOf('.');
        uint32_t shotId = fileName.substring(start, end).toInt();

        // Create index entry
        ShotIndexEntry entry{};
        entry.id = shotId;
        entry.timestamp = shotHeader.startEpoch;
        entry.duration = shotHeader.durationMs;
        entry.volume = shotHeader.finalWeight;
        entry.rating = 0; // Will be updated if notes exist
        entry.flags = SHOT_FLAG_COMPLETED;
        strncpy(entry.profileId, shotHeader.profileId, sizeof(entry.profileId) - 1);
        entry.profileId[sizeof(entry.profileId) - 1] = '\0';
        strncpy(entry.profileName, shotHeader.profileName, sizeof(entry.profileName) - 1);
        entry.profileName[sizeof(entry.profileName) - 1] = '\0';

        // Check for incomplete shots
        if (shotHeader.sampleCount == 0) {
            entry.flags &= ~SHOT_FLAG_COMPLETED;
        }

        // Check for notes and extract rating and volume override
        String notesPath = "/h/" + String(shotId, 10) + ".json";
        if (SPIFFS.exists(notesPath)) {
            entry.flags |= SHOT_FLAG_HAS_NOTES;

            File notesFile = SPIFFS.open(notesPath, "r");
            if (notesFile) {
                String notesStr = notesFile.readString();
                notesFile.close();

                JsonDocument notesDoc;
                if (deserializeJson(notesDoc, notesStr) == DeserializationError::Ok) {
                    entry.rating = notesDoc["rating"].as<uint8_t>();

                    // Check if user provided a doseOut value to override volume
                    if (notesDoc["doseOut"].is<String>() && !notesDoc["doseOut"].as<String>().isEmpty()) {
                        float doseOut = notesDoc["doseOut"].as<String>().toFloat();
                        if (doseOut > 0.0f) {
                            entry.volume = encodeUnsigned(doseOut, WEIGHT_SCALE, WEIGHT_MAX_VALUE);
                        }
                    }
                }
            }
        }

        shotFile.close();

        // Append to index
        appendToIndex(entry);
    }

    ESP_LOGI("ShotHistoryPlugin", "Index rebuild completed");
}

// Index helper functions
bool ShotHistoryPlugin::readIndexHeader(File &indexFile, ShotIndexHeader &header) {
    if (indexFile.read(reinterpret_cast<uint8_t *>(&header), sizeof(header)) != sizeof(header)) {
        ESP_LOGE("ShotHistoryPlugin", "Failed to read index header");
        return false;
    }
    if (header.magic != SHOT_INDEX_MAGIC) {
        ESP_LOGE("ShotHistoryPlugin", "Invalid index magic: 0x%08X", header.magic);
        return false;
    }
    return true;
}

int ShotHistoryPlugin::findEntryPosition(File &indexFile, const ShotIndexHeader &header, uint32_t shotId) {
    for (uint32_t i = 0; i < header.entryCount; i++) {
        size_t entryPos = sizeof(ShotIndexHeader) + i * sizeof(ShotIndexEntry);
        indexFile.seek(entryPos, SeekSet);

        ShotIndexEntry entry{};
        if (!readEntryAtPosition(indexFile, entryPos, entry)) {
            ESP_LOGW("ShotHistoryPlugin", "Failed to read entry at position %u", i);
            break;
        }

        if (entry.id == shotId) {
            return entryPos;
        }
    }
    return -1;
}

bool ShotHistoryPlugin::readEntryAtPosition(File &indexFile, size_t position, ShotIndexEntry &entry) {
    indexFile.seek(position, SeekSet);
    if (indexFile.read(reinterpret_cast<uint8_t *>(&entry), sizeof(entry)) != sizeof(entry)) {
        ESP_LOGE("ShotHistoryPlugin", "Failed to read entry at position %zu", position);
        return false;
    }
    return true;
}

bool ShotHistoryPlugin::writeEntryAtPosition(File &indexFile, size_t position, const ShotIndexEntry &entry) {
    indexFile.seek(position, SeekSet);
    if (indexFile.write(reinterpret_cast<const uint8_t *>(&entry), sizeof(entry)) != sizeof(entry)) {
        ESP_LOGE("ShotHistoryPlugin", "Failed to write entry at position %zu", position);
        return false;
    }
    return true;
}

void ShotHistoryPlugin::createEarlyIndexEntry() {
    Profile profile = controller->getProfileManager()->getSelectedProfile();

    ShotIndexEntry indexEntry{};
    indexEntry.id = currentId.toInt();
    indexEntry.timestamp = header.startEpoch;
    indexEntry.duration = 0; // Will be updated on completion
    indexEntry.volume = 0;   // Will be updated on completion
    indexEntry.rating = 0;
    indexEntry.flags = 0; // No SHOT_FLAG_COMPLETED - indicates incomplete shot
    strncpy(indexEntry.profileId, profile.id.c_str(), sizeof(indexEntry.profileId) - 1);
    indexEntry.profileId[sizeof(indexEntry.profileId) - 1] = '\0';
    strncpy(indexEntry.profileName, profile.label.c_str(), sizeof(indexEntry.profileName) - 1);
    indexEntry.profileName[sizeof(indexEntry.profileName) - 1] = '\0';

    appendToIndex(indexEntry);
    ESP_LOGD("ShotHistoryPlugin", "Created early index entry for shot %u", indexEntry.id);
}

void ShotHistoryPlugin::updateIndexCompletion(uint32_t shotId, const ShotLogHeader &finalHeader) {
    File indexFile = SPIFFS.open("/h/index.bin", "r+");
    if (!indexFile) {
        ESP_LOGE("ShotHistoryPlugin", "Failed to open index file for completion update");
        return;
    }

    ShotIndexHeader header{};
    if (!readIndexHeader(indexFile, header)) {
        indexFile.close();
        return;
    }

    int entryPos = findEntryPosition(indexFile, header, shotId);
    if (entryPos >= 0) {
        ShotIndexEntry entry{};
        if (readEntryAtPosition(indexFile, entryPos, entry)) {
            // Update with final shot data
            entry.duration = finalHeader.durationMs;
            entry.volume = finalHeader.finalWeight;
            entry.flags |= SHOT_FLAG_COMPLETED; // Mark as completed

            if (writeEntryAtPosition(indexFile, entryPos, entry)) {
                ESP_LOGD("ShotHistoryPlugin", "Updated shot %u completion: duration=%u, volume=%u", shotId, entry.duration,
                         entry.volume);
                indexFile.close();
                return;
            } else {
                ESP_LOGE("ShotHistoryPlugin", "Failed to write completion data for shot %u", shotId);
            }
        } else {
            ESP_LOGE("ShotHistoryPlugin", "Failed to read entry for shot %u at position %d", shotId, entryPos);
        }
    } else {
        ESP_LOGW("ShotHistoryPlugin", "Shot %u not found in index for completion update", shotId);
    }

    indexFile.close();
}<|MERGE_RESOLUTION|>--- conflicted
+++ resolved
@@ -75,14 +75,9 @@
 }
 
 void ShotHistoryPlugin::record() {
-<<<<<<< HEAD
-    static File file;
     bool shouldRecord = recording || extendedRecording;
     
     if (shouldRecord && (controller->getMode() == MODE_BREW || extendedRecording)) {
-=======
-    if (recording && controller->getMode() == MODE_BREW) {
->>>>>>> 3c781a63
         if (!isFileOpen) {
             if (!SPIFFS.exists("/h")) {
                 SPIFFS.mkdir("/h");
@@ -180,12 +175,7 @@
             }
         }
     }
-<<<<<<< HEAD
-    
     if (!recording && !extendedRecording && isFileOpen) {
-        file.close();
-=======
-    if (!recording && isFileOpen) {
         flushBuffer();
         // Patch header with sampleCount and duration
         header.sampleCount = sampleCount;
@@ -195,7 +185,6 @@
         currentFile.seek(0, SeekSet);
         currentFile.write(reinterpret_cast<const uint8_t *>(&header), sizeof(header));
         currentFile.close();
->>>>>>> 3c781a63
         isFileOpen = false;
         unsigned long duration = header.durationMs;
         if (duration <= 7500) { // Exclude failed shots and flushes
@@ -242,23 +231,15 @@
     lastWeightChangeTime = 0;
     extendedRecordingStart = 0;
     currentBluetoothWeight = 0.0f;
-<<<<<<< HEAD
     lastStableWeight = 0.0f;
-=======
-    lastBluetoothWeight = 0.0f;
->>>>>>> 3c781a63
     currentEstimatedWeight = 0.0f;
     currentBluetoothFlow = 0.0f;
     currentProfileName = controller->getProfileManager()->getSelectedProfile().label;
     recording = true;
-<<<<<<< HEAD
     extendedRecording = false;
-    headerWritten = false;
-=======
     indexEntryCreated = false; // Reset flag for new shot
     sampleCount = 0;
     ioBufferPos = 0;
->>>>>>> 3c781a63
 }
 
 unsigned long ShotHistoryPlugin::getTime() {
