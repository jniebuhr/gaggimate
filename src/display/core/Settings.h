--- conflicted
+++ resolved
@@ -114,12 +114,7 @@
     int targetSteamTemp = 155;
     int targetWaterTemp = 80;
     int temperatureOffset = DEFAULT_TEMPERATURE_OFFSET;
-<<<<<<< HEAD
-=======
     float pressureScaling = DEFAULT_PRESSURE_SCALING;
-    int targetDuration = 25000;
-    int targetVolume = 36;
->>>>>>> 5b629cc3
     int targetGrindVolume = 18;
     int targetGrindDuration = 25000;
     double brewDelay = 1000.0;
