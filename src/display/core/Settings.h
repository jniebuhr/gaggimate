--- conflicted
+++ resolved
@@ -174,11 +174,8 @@
     int mainBrightness = 16;
     int standbyBrightness = 8;
     int standbyBrightnessTimeout = 60000; // 60 seconds default
-<<<<<<< HEAD
+    int wifiApTimeout = DEFAULT_WIFI_AP_TIMEOUT_MS;
     int themeMode = 0;
-=======
-    int wifiApTimeout = DEFAULT_WIFI_AP_TIMEOUT_MS;
->>>>>>> 52e42b57
 
     void doSave();
     xTaskHandle taskHandle;
