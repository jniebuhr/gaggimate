#include "Settings.h"

#include <utility>

Settings::Settings() {
    preferences.begin(PREFERENCES_KEY, true);
    startupMode = preferences.getInt("sm", MODE_STANDBY);
    targetBrewTemp = preferences.getInt("tb", 90);
    targetSteamTemp = preferences.getInt("ts", 145);
    targetWaterTemp = preferences.getInt("tw", 80);
    targetDuration = preferences.getInt("td", 25000);
    targetVolume = preferences.getInt("tv", 36);
    targetGrindVolume = preferences.getDouble("tgv", 18.0);
    targetGrindDuration = preferences.getInt("tgd", 25000);
    brewDelay = preferences.getDouble("del_br", 1000.0);
    grindDelay = preferences.getDouble("del_gd", 1000.0);
    delayAdjust = preferences.getBool("del_ad", true);
    temperatureOffset = preferences.getInt("to", DEFAULT_TEMPERATURE_OFFSET);
    pressureScaling = preferences.getFloat("ps", DEFAULT_PRESSURE_SCALING);
    pid = preferences.getString("pid", DEFAULT_PID);
    wifiSsid = preferences.getString("ws", "");
    wifiPassword = preferences.getString("wp", "");
    mdnsName = preferences.getString("mn", DEFAULT_MDNS_NAME);
    homekit = preferences.getBool("hk", false);
    volumetricTarget = preferences.getBool("vt", false);
    otaChannel = preferences.getString("oc", DEFAULT_OTA_CHANNEL);
    infusePumpTime = preferences.getInt("ipt", 0);
    infuseBloomTime = preferences.getInt("ibt", 0);
    pressurizeTime = preferences.getInt("pt", 0);
    savedScale = preferences.getString("ssc", "");
    momentaryButtons = preferences.getBool("mb", false);
    boilerFillActive = preferences.getBool("bf_a", false);
    startupFillTime = preferences.getInt("bf_su", 5000);
    steamFillTime = preferences.getInt("bf_st", 5000);
    smartGrindActive = preferences.getBool("sg_a", false);
    smartGrindIp = preferences.getString("sg_i", "");
    smartGrindToggle = preferences.getBool("sg_t", false);
    smartGrindMode = preferences.getInt("sg_m", smartGrindToggle ? 1 : 0);
    homeAssistant = preferences.getBool("ha_a", false);
    homeAssistantIP = preferences.getString("ha_i", "");
    homeAssistantPort = preferences.getInt("ha_p", 1883);
    homeAssistantUser = preferences.getString("ha_u", "");
    homeAssistantPassword = preferences.getString("ha_pw", "");
    standbyTimeout = preferences.getInt("sbt", DEFAULT_STANDBY_TIMEOUT_MS);
    timezone = preferences.getString("tz", DEFAULT_TIMEZONE);
    clock24hFormat = preferences.getBool("clk_24h", true);
    selectedProfile = preferences.getString("sp", "");
    profilesMigrated = preferences.getBool("pm", false);
    favoritedProfiles = explode(preferences.getString("fp", ""), ',');
    steamPumpPercentage = preferences.getFloat("spp", DEFAULT_STEAM_PUMP_PERCENTAGE);

    // Display settings
    mainBrightness = preferences.getInt("main_b", 16);
    standbyBrightness = preferences.getInt("standby_b", 8);
    standbyBrightnessTimeout = preferences.getInt("standby_bt", 60000);
<<<<<<< HEAD
    themeMode = preferences.getInt("theme", 0);
=======
    wifiApTimeout = preferences.getInt("wifi_apt", DEFAULT_WIFI_AP_TIMEOUT_MS);
>>>>>>> 52e42b57

    preferences.end();

    xTaskCreate(loopTask, "Settings::loop", configMINIMAL_STACK_SIZE * 6, this, 1, &taskHandle);
}

void Settings::batchUpdate(const SettingsCallback &callback) {
    callback(this);
    save();
}

void Settings::save(bool noDelay) {
    if (noDelay) {
        doSave();
        return;
    }
    dirty = true;
}

void Settings::setTargetBrewTemp(const int target_brew_temp) {
    targetBrewTemp = target_brew_temp;
    save();
}

void Settings::setTargetSteamTemp(const int target_steam_temp) {
    targetSteamTemp = target_steam_temp;
    save();
}

void Settings::setTargetWaterTemp(const int target_water_temp) {
    targetWaterTemp = target_water_temp;
    save();
}

void Settings::setTemperatureOffset(const int temperature_offset) {
    temperatureOffset = temperature_offset;
    save();
}

void Settings::setPressureScaling(const float pressure_scaling) {
    pressureScaling = pressure_scaling;
    save();
}

void Settings::setTargetDuration(const int target_duration) {
    targetDuration = target_duration;
    save();
}

void Settings::setTargetVolume(int target_volume) {
    targetVolume = target_volume;
    save();
}

void Settings::setTargetGrindVolume(double target_grind_volume) {
    targetGrindVolume = target_grind_volume;
    save();
}

void Settings::setTargetGrindDuration(const int target_duration) {
    targetGrindDuration = target_duration;
    save();
}

void Settings::setBrewDelay(double brew_Delay) {
    brewDelay = brew_Delay;
    save();
}

void Settings::setGrindDelay(double grind_Delay) {
    grindDelay = grind_Delay;
    save();
}

void Settings::setDelayAdjust(bool delay_adjust) {
    delayAdjust = delay_adjust;
    save();
}

void Settings::setStartupMode(const int startup_mode) {
    startupMode = startup_mode;
    save();
}

void Settings::setStandbyTimeout(int standby_timeout) {
    standbyTimeout = standby_timeout;
    save();
}

void Settings::setInfuseBloomTime(int infuse_bloom_time) {
    infuseBloomTime = infuse_bloom_time;
    save();
}

void Settings::setInfusePumpTime(int infuse_pump_time) {
    infusePumpTime = infuse_pump_time;
    save();
}

void Settings::setPressurizeTime(int pressurize_time) {
    pressurizeTime = pressurize_time;
    save();
}

void Settings::setPid(const String &pid) {
    this->pid = pid;
    save();
}

void Settings::setWifiSsid(const String &wifiSsid) {
    this->wifiSsid = wifiSsid;
    save();
}

void Settings::setWifiPassword(const String &wifiPassword) {
    this->wifiPassword = wifiPassword;
    save();
}

void Settings::setMdnsName(const String &mdnsName) {
    this->mdnsName = mdnsName;
    save();
}

void Settings::setHomekit(const bool homekit) {
    this->homekit = homekit;
    save();
}

void Settings::setVolumetricTarget(bool volumetric_target) {
    this->volumetricTarget = volumetric_target;
    save();
}

void Settings::setOTAChannel(const String &otaChannel) {
    this->otaChannel = otaChannel;
    save();
}

void Settings::setSavedScale(const String &savedScale) {
    this->savedScale = savedScale;
    save();
}

void Settings::setBoilerFillActive(bool boiler_fill_active) {
    boilerFillActive = boiler_fill_active;
    save();
}

void Settings::setStartupFillTime(int startup_fill_time) {
    startupFillTime = startup_fill_time;
    save();
}

void Settings::setSteamFillTime(int steam_fill_time) {
    steamFillTime = steam_fill_time;
    save();
}

void Settings::setSmartGrindActive(bool smart_grind_active) {
    smartGrindActive = smart_grind_active;
    save();
}

void Settings::setSmartGrindIp(String smart_grind_ip) {
    this->smartGrindIp = std::move(smart_grind_ip);
    save();
}

void Settings::setSmartGrindMode(int smart_grind_mode) {
    this->smartGrindMode = smart_grind_mode;
    save();
}

void Settings::setHomeAssistant(const bool homeAssistant) {
    this->homeAssistant = homeAssistant;
    save();
}

void Settings::setHomeAssistantIP(const String &homeAssistantIP) {
    this->homeAssistantIP = homeAssistantIP;
    save();
}

void Settings::setHomeAssistantPort(const int homeAssistantPort) {
    this->homeAssistantPort = homeAssistantPort;
    save();
}
void Settings::setHomeAssistantUser(const String &homeAssistantUser) {
    this->homeAssistantUser = homeAssistantUser;
    save();
}
void Settings::setHomeAssistantPassword(const String &homeAssistantPassword) {
    this->homeAssistantPassword = homeAssistantPassword;
    save();
}

void Settings::setMomentaryButtons(bool momentary_buttons) {
    momentaryButtons = momentary_buttons;
    save();
}

void Settings::setTimezone(String timezone) {
    this->timezone = std::move(timezone);
    save();
}

void Settings::setClockFormat(bool clock_24h_format) {
    this->clock24hFormat = clock_24h_format;
    save();
}

void Settings::setSelectedProfile(String selected_profile) {
    this->selectedProfile = std::move(selected_profile);
    save();
}

void Settings::setProfilesMigrated(bool profiles_migrated) {
    profilesMigrated = profiles_migrated;
    save();
}

void Settings::setFavoritedProfiles(std::vector<String> favorited_profiles) {
    favoritedProfiles = std::move(favorited_profiles);
    save();
}

void Settings::addFavoritedProfile(String profile) {
    favoritedProfiles.emplace_back(profile);
    save();
}

void Settings::removeFavoritedProfile(String profile) {
    favoritedProfiles.erase(std::remove(favoritedProfiles.begin(), favoritedProfiles.end(), profile), favoritedProfiles.end());
    favoritedProfiles.shrink_to_fit();
    save();
}

void Settings::setMainBrightness(int main_brightness) {
    mainBrightness = main_brightness;
    save();
}

void Settings::setStandbyBrightness(int standby_brightness) {
    standbyBrightness = standby_brightness;
    save();
}

void Settings::setStandbyBrightnessTimeout(int standby_brightness_timeout) {
    standbyBrightnessTimeout = standby_brightness_timeout;
    save();
}

void Settings::setWifiApTimeout(int timeout) {
    wifiApTimeout = timeout;
    save();
}

void Settings::setSteamPumpPercentage(float steam_pump_percentage) {
    steamPumpPercentage = steam_pump_percentage;
    save();
}

void Settings::setThemeMode(int theme_mode) {
    themeMode = theme_mode;
    save();
}

void Settings::doSave() {
    if (!dirty) {
        return;
    }
    dirty = false;
    ESP_LOGI("Settings", "Saving settings");
    preferences.begin(PREFERENCES_KEY, false);
    preferences.putInt("sm", startupMode);
    preferences.putInt("tb", targetBrewTemp);
    preferences.putInt("ts", targetSteamTemp);
    preferences.putInt("tw", targetWaterTemp);
    preferences.putInt("td", targetDuration);
    preferences.putInt("tv", targetVolume);
    preferences.putDouble("tgv", targetGrindVolume);
    preferences.putInt("tgd", targetGrindDuration);
    preferences.putDouble("del_br", brewDelay);
    preferences.putDouble("del_gd", grindDelay);
    preferences.putBool("del_ad", delayAdjust);
    preferences.putInt("to", temperatureOffset);
    preferences.putFloat("ps", pressureScaling);
    preferences.putString("pid", pid);
    preferences.putString("ws", wifiSsid);
    preferences.putString("wp", wifiPassword);
    preferences.putString("mn", mdnsName);
    preferences.putBool("hk", homekit);
    preferences.putBool("vt", volumetricTarget);
    preferences.putString("oc", otaChannel);
    preferences.putInt("ipt", infusePumpTime);
    preferences.putInt("ibt", infuseBloomTime);
    preferences.putInt("pt", pressurizeTime);
    preferences.putString("ssc", savedScale);
    preferences.putBool("bf_a", boilerFillActive);
    preferences.putInt("bf_su", startupFillTime);
    preferences.putInt("bf_st", steamFillTime);
    preferences.putBool("sg_a", smartGrindActive);
    preferences.putString("sg_i", smartGrindIp);
    preferences.putBool("sg_t", smartGrindToggle);
    preferences.putInt("sg_m", smartGrindMode);
    preferences.putBool("ha_a", homeAssistant);
    preferences.putString("ha_i", homeAssistantIP);
    preferences.putInt("ha_p", homeAssistantPort);
    preferences.putString("ha_u", homeAssistantUser);
    preferences.putString("ha_pw", homeAssistantPassword);
    preferences.putString("tz", timezone);
    preferences.putBool("clk_24h", clock24hFormat);
    preferences.putString("sp", selectedProfile);
    preferences.putInt("sbt", standbyTimeout);
    preferences.putBool("pm", profilesMigrated);
    preferences.putInt("mb", momentaryButtons);
    preferences.putString("fp", implode(favoritedProfiles, ","));
    preferences.putFloat("spp", steamPumpPercentage);

    // Display settings
    preferences.putInt("main_b", mainBrightness);
    preferences.putInt("standby_b", standbyBrightness);
    preferences.putInt("standby_bt", standbyBrightnessTimeout);
<<<<<<< HEAD
    preferences.putInt("theme", themeMode);
=======
    preferences.putInt("wifi_apt", wifiApTimeout);
>>>>>>> 52e42b57

    preferences.end();
}

void Settings::loopTask(void *arg) {
    auto *settings = static_cast<Settings *>(arg);
    while (true) {
        settings->doSave();
        vTaskDelay(5000 / portTICK_PERIOD_MS);
    }
}<|MERGE_RESOLUTION|>--- conflicted
+++ resolved
@@ -53,11 +53,8 @@
     mainBrightness = preferences.getInt("main_b", 16);
     standbyBrightness = preferences.getInt("standby_b", 8);
     standbyBrightnessTimeout = preferences.getInt("standby_bt", 60000);
-<<<<<<< HEAD
+    wifiApTimeout = preferences.getInt("wifi_apt", DEFAULT_WIFI_AP_TIMEOUT_MS);
     themeMode = preferences.getInt("theme", 0);
-=======
-    wifiApTimeout = preferences.getInt("wifi_apt", DEFAULT_WIFI_AP_TIMEOUT_MS);
->>>>>>> 52e42b57
 
     preferences.end();
 
@@ -382,11 +379,8 @@
     preferences.putInt("main_b", mainBrightness);
     preferences.putInt("standby_b", standbyBrightness);
     preferences.putInt("standby_bt", standbyBrightnessTimeout);
-<<<<<<< HEAD
+    preferences.putInt("wifi_apt", wifiApTimeout);
     preferences.putInt("theme", themeMode);
-=======
-    preferences.putInt("wifi_apt", wifiApTimeout);
->>>>>>> 52e42b57
 
     preferences.end();
 }
