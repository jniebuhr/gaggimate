--- conflicted
+++ resolved
@@ -292,11 +292,8 @@
     preferences.putString("ha_u", homeAssistantUser);
     preferences.putString("ha_pw", homeAssistantPassword);
     preferences.putString("tz", timezone);
-<<<<<<< HEAD
     preferences.putString("sp", selectedProfile);
-=======
     preferences.putInt("sbt", standbyTimeout);
->>>>>>> 4801f416
     preferences.end();
 }
 
