--- conflicted
+++ resolved
@@ -28,12 +28,7 @@
     void setTargetDuration(int duration);
     void setTargetVolume(int volume);
     void setTargetGrindDuration(int duration);
-<<<<<<< HEAD
-
     void setTargetGrindVolume(double volume);
-=======
-    void setTargetGrindVolume(int volume);
->>>>>>> 49a84108
 
     int getMode() const;
     int getTargetTemp();
