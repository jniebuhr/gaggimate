
def onLoadStarted(event_struct):
    return


def onBrewScreen(event_struct):
    return


def onWaterScreen(event_struct):
    return


def onSteamScreen(event_struct):
    return


def onStandby(event_struct):
    return


def onBrewCancel(event_struct):
    return


def onBrewStart(event_struct):
    return


def onBrewTempLower(event_struct):
    return


def onBrewTempRaise(event_struct):
    return


def onBrewTimeLower(event_struct):
    return


def onBrewTimeRaise(event_struct):
    return


def onSteamToggle(event_struct):
    return


def onSteamTempLower(event_struct):
    return


def onSteamTempRaise(event_struct):
    return


def onWaterToggle(event_struct):
    return


def onWaterTempLower(event_struct):
    return


def onWaterTempRaise(event_struct):
    return


def onWakeup(event_struct):
    return


def onGrindToggle(event_struct):
    return


def onGrindTimeLower(event_struct):
    return


def onGrindTimeRaise(event_struct):
    return


def onGrindScreen(event_struct):
    return


def onMenuClick(event_struct):
    return


def onTimedClick(event_struct):
    return


def onVolumetricClick(event_struct):
    return


def onGrindTimedClick(event_struct):
    return


def onGrindVolumetricClick(event_struct):
    return


def onPreviousProfile(event_struct):
    return


def onNextProfile(event_struct):
    return


def onProfileLoad(event_struct):
    return


def onProfileSelect(event_struct):
    return


def onFlush(event_struct):
    return


def onSimpleProcessToggle(event_struct):
    return


<<<<<<< HEAD
def onUpDuration(event_struct):
=======
def onMenuScreenLoad(event_struct):
    return


def onStatusScreenLoad(event_struct):
    return


def onBrewScreenLoad(event_struct):
    return


def onSimpleProcessScreenLoad(event_struct):
    return


def onProfileScreenLoad(event_struct):
    return


def onGrindScreenLoad(event_struct):
>>>>>>> a3a9ec59
    return
<|MERGE_RESOLUTION|>--- conflicted
+++ resolved
@@ -131,9 +131,10 @@
     return
 
 
-<<<<<<< HEAD
 def onUpDuration(event_struct):
-=======
+    return
+  
+  
 def onMenuScreenLoad(event_struct):
     return
 
@@ -155,5 +156,5 @@
 
 
 def onGrindScreenLoad(event_struct):
->>>>>>> a3a9ec59
+
     return
