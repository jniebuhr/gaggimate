.pio
env/
pcb/Gaggimate-backups
pcb/jlcpcb
.vscode
.idea
<<<<<<< HEAD
node_modules/
1
=======
node_modules/
>>>>>>> 901eb81a
<|MERGE_RESOLUTION|>--- conflicted
+++ resolved
@@ -4,9 +4,4 @@
 pcb/jlcpcb
 .vscode
 .idea
-<<<<<<< HEAD
-node_modules/
-1
-=======
-node_modules/
->>>>>>> 901eb81a
+node_modules/