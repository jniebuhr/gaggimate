--- conflicted
+++ resolved
@@ -1,9 +1,6 @@
 .pio
-<<<<<<< HEAD
 env/
 pcb/Gaggimate-backups
 pcb/jlcpcb
-=======
 .vscode
-.idea
->>>>>>> 79c47139
+.idea