--- conflicted
+++ resolved
@@ -22,76 +22,6 @@
 function getChartData(data) {
   // Stabilize the end time by rounding to the nearest second to prevent jiggling
   let end = new Date();
-<<<<<<< HEAD
-  let start = new Date(end.getTime() - 300000);
-  
-  // Check if we should show weight data (based on latest data point)
-  const latestData = data[data.length - 1];
-  const showWeights = latestData && latestData.volumetricAvailable && latestData.brewTarget;
-  
-  const datasets = [
-    {
-      label: 'Current Temperature',
-      borderColor: '#F0561D',
-      pointStyle: false,
-      data: data.map(i => ({ x: i.timestamp.toISOString(), y: i.currentTemperature })),
-    },
-    {
-      label: 'Target Temperature',
-      fill: true,
-      borderColor: '#731F00',
-      borderDash: [6, 6],
-      pointStyle: false,
-      data: data.map(i => ({ x: i.timestamp.toISOString(), y: i.targetTemperature })),
-    },
-    {
-      label: 'Current Pressure',
-      borderColor: '#0066CC',
-      pointStyle: false,
-      yAxisID: 'y1',
-      data: data.map(i => ({ x: i.timestamp.toISOString(), y: i.currentPressure })),
-    },
-    {
-      label: 'Target Pressure',
-      fill: true,
-      borderColor: '#003366',
-      borderDash: [6, 6],
-      pointStyle: false,
-      yAxisID: 'y1',
-      data: data.map(i => ({ x: i.timestamp.toISOString(), y: i.targetPressure })),
-    },
-    {
-      label: 'Current Flow',
-      borderColor: '#63993D',
-      pointStyle: false,
-      yAxisID: 'y1',
-      data: data.map(i => ({ x: i.timestamp.toISOString(), y: i.currentFlow })),
-    },
-  ];
-
-  // Add weight datasets if conditions are met
-  if (showWeights) {
-    datasets.push(
-      {
-        label: 'Current Weight',
-        borderColor: '#8B5CF6',
-        pointStyle: false,
-        yAxisID: 'y2',
-        data: data.map(i => ({ x: i.timestamp.toISOString(), y: i.currentWeight || 0 })),
-      },
-      {
-        label: 'Target Weight',
-        fill: true,
-        borderColor: '#4C1D95',
-        borderDash: [6, 6],
-        pointStyle: false,
-        yAxisID: 'y2',
-        data: data.map(i => ({ x: i.timestamp.toISOString(), y: i.targetWeight || 0 })),
-      }
-    );
-  }
-
-=======
   end.setMilliseconds(0); // Round to nearest second for stability
   
   // Track phase transitions for brew process
@@ -270,7 +200,6 @@
   }
 
   
->>>>>>> bd5942d8
   return {
     type: 'line',
     data: {
