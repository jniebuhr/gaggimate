--- conflicted
+++ resolved
@@ -267,11 +267,7 @@
 
             {brew && !active && !finished && (
               <button
-<<<<<<< HEAD
-                className='btn text-base-content/60 hover:text-base-content transition-color rounded-full text-sm duration-200'
-=======
-                className='btn text-base-content/60 hover:text-base-content rounded-full text-sm transition-colors duration-200'
->>>>>>> 63a0145c
+                className='btn text-base-content/60 hover:text-base-content transition-colors rounded-full text-sm duration-200'
                 onClick={startFlush}
                 title='Click to flush water'
               >
