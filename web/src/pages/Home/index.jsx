--- conflicted
+++ resolved
@@ -14,12 +14,7 @@
 import { OverviewChart } from '../../components/OverviewChart.jsx';
 import Card from '../../components/Card.jsx';
 import ProcessControls from './ProcessControls.jsx';
-<<<<<<< HEAD
-import { getDashboardLayout } from '../../utils/dashboardManager.js';
-import { t } from '@lingui/core/macro';
-=======
 import { getDashboardLayout, DASHBOARD_LAYOUTS } from '../../utils/dashboardManager.js';
->>>>>>> 61472a7b
 
 Chart.register(LineController, TimeScale, LinearScale, PointElement, LineElement, Filler, Legend);
 
@@ -57,45 +52,6 @@
   return (
     <>
       <div className='mb-4 flex flex-row items-center gap-2 landscape:hidden landscape:lg:block'>
-<<<<<<< HEAD
-        <h2 className='flex-grow text-2xl font-bold sm:text-3xl'>{t`Dashboard`}</h2>
-      </div>
-
-      <div className='grid grid-cols-1 gap-4 lg:grid-cols-10 lg:items-stretch landscape:sm:grid-cols-10'>
-        {dashboardLayout === 'process-first' ? (
-          <>
-            <Card sm={10} lg={4} className='landscape:sm:col-span-5' title={t`Process Controls`}>
-              <ProcessControls brew={mode === 1} mode={mode} changeMode={changeMode} />
-            </Card>
-
-            <Card
-              sm={10}
-              lg={6}
-              className='landscape:sm:col-span-5'
-              title={t`Temperature & Pressure Chart`}
-              fullHeight={true}
-            >
-              <OverviewChart />
-            </Card>
-          </>
-        ) : (
-          <>
-            <Card
-              sm={10}
-              lg={6}
-              className='landscape:sm:col-span-5'
-              title={t`Temperature & Pressure Chart`}
-              fullHeight={true}
-            >
-              <OverviewChart />
-            </Card>
-
-            <Card sm={10} lg={4} className='landscape:sm:col-span-5' title={t`Process Controls`}>
-              <ProcessControls brew={mode === 1} mode={mode} changeMode={changeMode} />
-            </Card>
-          </>
-        )}
-=======
         <h1 className='flex-grow text-2xl font-bold sm:text-3xl'>Dashboard</h1>
       </div>
 
@@ -118,7 +74,6 @@
         >
           <OverviewChart />
         </Card>
->>>>>>> 61472a7b
       </div>
     </>
   );
