--- conflicted
+++ resolved
@@ -132,25 +132,6 @@
   );
 
   const onExport = useCallback(() => {
-<<<<<<< HEAD
-    const jsonStr = JSON.stringify(formData, undefined, 2);
-    const blob = new Blob([jsonStr], { type: 'application/json' });
-    const url = URL.createObjectURL(blob);
-    
-    const a = document.createElement('a');
-    a.style.display = 'none';
-    a.href = url;
-    a.download = 'settings.json';
-    a.target = '_blank';
-    a.rel = 'noopener';
-    
-    document.body.appendChild(a);
-    setTimeout(() => {
-      a.click();
-      document.body.removeChild(a);
-      URL.revokeObjectURL(url);
-    }, 10);
-=======
     const dataStr = `data:text/json;charset=utf-8,${encodeURIComponent(JSON.stringify(formData, undefined, 2))}`;
     const downloadAnchorNode = document.createElement('a');
     downloadAnchorNode.setAttribute('href', dataStr);
@@ -158,7 +139,6 @@
     document.body.appendChild(downloadAnchorNode); // required for firefox
     downloadAnchorNode.click();
     downloadAnchorNode.remove();
->>>>>>> 5bc83a13
   }, [formData]);
 
   const onUpload = function (evt) {
@@ -186,31 +166,13 @@
       <div className='mb-4 flex flex-row items-center gap-2'>
         <h2 className='flex-grow text-2xl font-bold sm:text-3xl'>Settings</h2>
         <button
-<<<<<<< HEAD
-          data-tooltip="Export"
-          onClick={onExport}
-          className="group flex items-center justify-between gap-2 rounded-md border border-transparent px-2.5 py-2 text-lg font-semibold text-blue-600 hover:bg-blue-100 active:border-blue-200 cursor-pointer"
-=======
           type='button'
           onClick={onExport}
           className='btn btn-ghost btn-sm'
           title='Export Settings'
->>>>>>> 5bc83a13
         >
           <i className='fa fa-file-export' />
         </button>
-<<<<<<< HEAD
-        <div>
-          <label
-            data-tooltip="Import"
-            htmlFor="settingsImport"
-            className="group flex items-center justify-between gap-2 rounded-md border border-transparent px-2.5 py-2 text-lg font-semibold text-blue-600 hover:bg-blue-100 active:border-blue-200 cursor-pointer"
-          >
-            <span className="fa fa-file-import" />
-          </label>
-        </div>
-        <input onChange={onUpload} className="hidden" id="settingsImport" type="file" accept=".json,application/json" />
-=======
         <label
           htmlFor='settingsImport'
           className='btn btn-ghost btn-sm cursor-pointer'
@@ -225,7 +187,6 @@
           type='file'
           accept='.json,application/json'
         />
->>>>>>> 5bc83a13
       </div>
       <form key='settings' ref={formRef} method='post' action='/api/settings' onSubmit={onSubmit}>
         <div className='grid grid-cols-1 gap-4 lg:grid-cols-10'>
