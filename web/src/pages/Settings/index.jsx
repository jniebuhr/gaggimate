import { useQuery } from 'preact-fetching';
import { Spinner } from '../../components/Spinner.jsx';
import { useState, useEffect, useCallback, useRef } from 'preact/hooks';
import Card from '../../components/Card.jsx';
import { timezones } from '../../config/zones.js';
import { computed } from '@preact/signals';
import { machine } from '../../services/ApiService.js';
import { getStoredTheme, handleThemeChange } from '../../utils/themeManager.js';
import { setDashboardLayout } from '../../utils/dashboardManager.js';
import { PluginCard } from './PluginCard.jsx';

const ledControl = computed(() => machine.value.capabilities.ledControl);

export function Settings() {
  const [submitting, setSubmitting] = useState(false);
  const [gen] = useState(0);
  const [formData, setFormData] = useState({});
  const [currentTheme, setCurrentTheme] = useState('light');
  const { isLoading, data: fetchedSettings } = useQuery(`settings/${gen}`, async () => {
    const response = await fetch(`/api/settings`);
    const data = await response.json();
    return data;
  });

  const formRef = useRef();

  useEffect(() => {
    if (fetchedSettings) {
      // Initialize standbyDisplayEnabled based on standby brightness value
      // but preserve it if it already exists in the fetched data
      const settingsWithToggle = {
        ...fetchedSettings,
        standbyDisplayEnabled:
          fetchedSettings.standbyDisplayEnabled !== undefined
            ? fetchedSettings.standbyDisplayEnabled
            : fetchedSettings.standbyBrightness > 0,
        dashboardLayout: fetchedSettings.dashboardLayout || 'process-first',
      };
      setFormData(settingsWithToggle);
    } else {
      setFormData({});
    }
  }, [fetchedSettings]);

  // Initialize theme
  useEffect(() => {
    setCurrentTheme(getStoredTheme());
  }, []);

  const onChange = key => {
    return e => {
      let value = e.currentTarget.value;
      if (key === 'homekit') {
        value = !formData.homekit;
      }
      if (key === 'boilerFillActive') {
        value = !formData.boilerFillActive;
      }
      if (key === 'smartGrindActive') {
        value = !formData.smartGrindActive;
      }
      if (key === 'smartGrindToggle') {
        value = !formData.smartGrindToggle;
      }
      if (key === 'homeAssistant') {
        value = !formData.homeAssistant;
      }
      if (key === 'momentaryButtons') {
        value = !formData.momentaryButtons;
      }
      if (key === 'delayAdjust') {
        value = !formData.delayAdjust;
      }
      if (key === 'clock24hFormat') {
        value = !formData.clock24hFormat;
      }
      if (key === 'standbyDisplayEnabled') {
        value = !formData.standbyDisplayEnabled;
        // Set standby brightness to 0 when toggle is off
        const newFormData = {
          ...formData,
          [key]: value,
        };
        if (!value) {
          newFormData.standbyBrightness = 0;
        }
        setFormData(newFormData);
        return;
      }
      if (key === 'dashboardLayout') {
        setDashboardLayout(value);
      }
      setFormData({
        ...formData,
        [key]: value,
      });
    };
  };

  const onSubmit = useCallback(
    async (e, restart = false) => {
      e.preventDefault();
      setSubmitting(true);
      const form = formRef.current;
      const formDataToSubmit = new FormData(form);

      // Ensure standbyBrightness is included even when the field is disabled
      if (!formData.standbyDisplayEnabled) {
        formDataToSubmit.set('standbyBrightness', '0');
      }

      if (restart) {
        formDataToSubmit.append('restart', '1');
      }
      const response = await fetch(form.action, {
        method: 'post',
        body: formDataToSubmit,
      });
      const data = await response.json();

      // Only preserve standbyDisplayEnabled if brightness is greater than 0
      // If brightness is 0, let the useEffect recalculate it based on the saved value
      const updatedData = {
        ...data,
        standbyDisplayEnabled: data.standbyBrightness > 0 ? formData.standbyDisplayEnabled : false,
      };

      setFormData(updatedData);
      setSubmitting(false);
    },
    [setFormData, formRef, formData],
  );

  const onExport = useCallback(() => {
    const dataStr = `data:text/json;charset=utf-8,${encodeURIComponent(JSON.stringify(formData, undefined, 2))}`;
    const downloadAnchorNode = document.createElement('a');
    downloadAnchorNode.setAttribute('href', dataStr);
    downloadAnchorNode.setAttribute('download', 'settings.json');
    document.body.appendChild(downloadAnchorNode); // required for firefox
    downloadAnchorNode.click();
    downloadAnchorNode.remove();
  }, [formData]);

  const onUpload = function (evt) {
    if (evt.target.files.length) {
      const file = evt.target.files[0];
      const reader = new FileReader();
      reader.onload = async e => {
        const data = JSON.parse(e.target.result);
        setFormData(data);
      };
      reader.readAsText(file);
    }
  };

  if (isLoading) {
    return (
      <div className='flex w-full flex-row items-center justify-center py-16'>
        <Spinner size={8} />
      </div>
    );
  }

  return (
    <>
      <div className='mb-4 flex flex-row items-center gap-2'>
        <h2 className='flex-grow text-2xl font-bold sm:text-3xl'>Settings</h2>
        <button
          type='button'
          onClick={onExport}
          className='btn btn-ghost btn-sm'
          title='Export Settings'
        >
          <i className='fa fa-file-export' />
        </button>
        <label
          htmlFor='settingsImport'
          className='btn btn-ghost btn-sm cursor-pointer'
          title='Import Settings'
        >
          <i className='fa fa-file-import' />
        </label>
        <input
          onChange={onUpload}
          className='hidden'
          id='settingsImport'
          type='file'
          accept='.json,application/json'
        />
      </div>
<<<<<<< HEAD

      <form key='settings' ref={formRef} method='post' action='/api/settings' onSubmit={onSubmit}>
        <div className='grid grid-cols-1 gap-4 lg:grid-cols-10'>
          <Card sm={10} lg={5} title='Temperature settings'>
            <div className='form-control'>
              <label htmlFor='targetSteamTemp' className='mb-2 block text-sm font-medium'>
                Default Steam Temperature (°C)
=======
      <Card xs={12} lg={6} title="Temperature settings">
        <div>
          <label htmlFor="targetSteamTemp" className="block font-medium text-gray-700 dark:text-gray-400">
            Default Steam Temperature (°C)
          </label>
          <input
            id="targetSteamTemp"
            name="targetSteamTemp"
            type="number"
            className="input-field"
            placeholder="135"
            value={formData.targetSteamTemp}
            onChange={onChange('targetSteamTemp')}
          />
        </div>

        <div>
          <label htmlFor="targetWaterTemp" className="block font-medium text-gray-700 dark:text-gray-400">
            Default Water Temperature (°C)
          </label>
          <input
            id="targetWaterTemp"
            name="targetWaterTemp"
            type="number"
            className="input-field"
            placeholder="80"
            value={formData.targetWaterTemp}
            onChange={onChange('targetWaterTemp')}
          />
        </div>
      </Card>
      <Card xs={12} lg={6} title="User preferences">
        <div>
          <label htmlFor="startup-mode" className="block font-medium text-gray-700 dark:text-gray-400">
            Startup Mode
          </label>
          <select id="startup-mode" name="startupMode" className="input-field" onChange={onChange('startupMode')}>
            <option value="standby" selected={formData.startupMode === 'standby'}>
              Standby
            </option>
            <option value="brew" selected={formData.startupMode === 'brew'}>
              Brew
            </option>
          </select>
        </div>
        <div>
          <label htmlFor="standbyTimeout" className="block font-medium text-gray-700 dark:text-gray-400">
            Standby Timeout (s)
          </label>
          <input
            id="standbyTimeout"
            name="standbyTimeout"
            type="number"
            className="input-field"
            placeholder="0"
            value={formData.standbyTimeout}
            onChange={onChange('standbyTimeout')}
          />
        </div>

        <div>
          <b>Predictive scale delay</b>
        </div>
        <div>
          <small>
            Shuts off the process ahead of time based on the flow rate to account for any dripping or delays in the control.
          </small>
        </div>

        <div className="flex flex-row gap-4">
          <label className="relative inline-flex items-center cursor-pointer">
            <input
              id="delayAdjust"
              name="delayAdjust"
              value="delayAdjust"
              type="checkbox"
              className="sr-only peer"
              checked={!!formData.delayAdjust}
              onChange={onChange('delayAdjust')}
            />
            <div className="w-9 h-5 bg-gray-200 peer-focus:outline-none peer-focus:ring-4 peer-focus:ring-blue-300 dark:peer-focus:ring-blue-800 rounded-full peer dark:bg-gray-700 peer-checked:after:translate-x-full peer-checked:after:border-white after:content-[''] after:absolute after:top-[3px] after:left-[2px] after:bg-white after:border-gray-300 after:border after:rounded-full after:h-4 after:w-4 after:transition-all dark:border-gray-600 peer-checked:bg-blue-600"></div>
          </label>
          <p>Auto Adjust</p>
        </div>
        <div className="flex flex-row gap-4">
          <div className="flex-auto">
            <label htmlFor="brewDelay" className="block font-medium text-gray-700 dark:text-gray-400">
              Brew (ms)
            </label>
            <input
              id="brewDelay"
              name="brewDelay"
              type="number"
              step="any"
              className="input-field"
              placeholder="0"
              value={formData.brewDelay}
              onChange={onChange('brewDelay')}
            />
          </div>
          <div className="flex-auto">
            <label htmlFor="grindDelay" className="block font-medium text-gray-700 dark:text-gray-400">
              Grind (ms)
            </label>
            <input
              id="grindDelay"
              name="grindDelay"
              type="number"
              step="any"
              className="input-field"
              placeholder="0"
              value={formData.grindDelay}
              onChange={onChange('grindDelay')}
            />
          </div>
        </div>

        <div>
          <b>Switch control</b>
        </div>
        <div className="flex flex-row gap-4">
          <label className="relative inline-flex items-center cursor-pointer">
            <input
              id="momentaryButtons"
              name="momentaryButtons"
              value="momentaryButtons"
              type="checkbox"
              className="sr-only peer"
              checked={!!formData.momentaryButtons}
              onChange={onChange('momentaryButtons')}
            />
            <div className="w-9 h-5 bg-gray-200 peer-focus:outline-none peer-focus:ring-4 peer-focus:ring-blue-300 dark:peer-focus:ring-blue-800 rounded-full peer dark:bg-gray-700 peer-checked:after:translate-x-full peer-checked:after:border-white after:content-[''] after:absolute after:top-[3px] after:left-[2px] after:bg-white after:border-gray-300 after:border after:rounded-full after:h-4 after:w-4 after:transition-all dark:border-gray-600 peer-checked:bg-blue-600"></div>
          </label>
          <p>Use momentary switches</p>
        </div>
      </Card>
      <Card xs={12} lg={6} title="System preferences">
        <div>
          <label htmlFor="wifiSsid" className="block font-medium text-gray-700 dark:text-gray-400">
            WiFi SSID
          </label>
          <input
            id="wifiSsid"
            name="wifiSsid"
            type="text"
            className="input-field"
            placeholder="WiFi SSID"
            value={formData.wifiSsid}
            onChange={onChange('wifiSsid')}
          />
        </div>
        <div>
          <label htmlFor="wifiPassword" className="block font-medium text-gray-700 dark:text-gray-400">
            WiFi Password
          </label>
          <input
            id="wifiPassword"
            name="wifiPassword"
            type="password"
            className="input-field"
            placeholder="WiFi Password"
            value={formData.wifiPassword}
            onChange={onChange('wifiPassword')}
          />
        </div>
        <div>
          <label htmlFor="mdnsName" className="block font-medium text-gray-700 dark:text-gray-400">
            Hostname
          </label>
          <input
            id="mdnsName"
            name="mdnsName"
            type="text"
            className="input-field"
            placeholder="Hostname"
            value={formData.mdnsName}
            onChange={onChange('mdnsName')}
          />
        </div>
        <div>
          <label htmlFor="timezone" className="block font-medium text-gray-700 dark:text-gray-400">
            Timezone
          </label>
          <select id="timezone" name="timezone" className="input-field" onChange={onChange('timezone')}>
            {timezones.map((timezone) => (
              <option key={timezone} value={timezone} selected={formData.timezone === timezone}>
                {timezone}
              </option>
            ))}
          </select>
        </div>
        <div>
          <b>Clock</b>
        </div>
        <div className="flex flex-row gap-4">
          <label className="relative inline-flex items-center cursor-pointer">
            <input
              id="clock24hFormat"
              name="clock24hFormat"
              value="clock24hFormat"
              type="checkbox"
              className="sr-only peer"
              checked={!!formData.clock24hFormat}
              onChange={onChange('clock24hFormat')}
            />
            <div className="w-9 h-5 bg-gray-200 peer-focus:outline-none peer-focus:ring-4 peer-focus:ring-blue-300 dark:peer-focus:ring-blue-800 rounded-full peer dark:bg-gray-700 peer-checked:after:translate-x-full peer-checked:after:border-white after:content-[''] after:absolute after:top-[3px] after:left-[2px] after:bg-white after:border-gray-300 after:border after:rounded-full after:h-4 after:w-4 after:transition-all dark:border-gray-600 peer-checked:bg-blue-600"></div>
          </label>
          <p>Use 24h Format</p>
        </div>
      </Card>
      <Card xs={12} lg={6} title="Machine settings">
        <div>
          <label htmlFor="pid" className="block font-medium text-gray-700 dark:text-gray-400">
            PID Values (Kp, Ki, Kd)
          </label>
          <input
            id="pid"
            name="pid"
            type="text"
            className="input-field"
            placeholder="2.0, 0.1, 0.01"
            value={formData.pid}
            onChange={onChange('pid')}
          />
        </div>
        <div>
          <label htmlFor="pumpModelCoeffs" className="block font-medium text-gray-700 dark:text-gray-400">
            Pump Flow Coefficients <small>Enter 2 values (flow at 1bar, flow at 9bar)</small>
          </label>
          <input
            id="pumpModelCoeffs"
            name="pumpModelCoeffs"
            type="text"
            className="input-field"
            placeholder="10.205,5.521"
            value={formData.pumpModelCoeffs}
            onChange={onChange('pumpModelCoeffs')}
          />
        </div>
        <div>
          <label htmlFor="temperatureOffset" className="block font-medium text-gray-700 dark:text-gray-400">
            Temperature Offset
          </label>
          <div className="flex">
            <input
              id="temperatureOffset"
              name="temperatureOffset"
              type="number"
              className="input-field addition"
              placeholder="0"
              value={formData.temperatureOffset}
              onChange={onChange('temperatureOffset')}
            />
            <span className="input-addition">°C</span>
          </div>
        </div>
        <div>
          <label htmlFor="pressureScaling" className="block font-medium text-gray-700 dark:text-gray-400">
            Pressure sensor rating <small>Enter the bar rating of the pressure sensor being used</small>
          </label>
          <div className="flex">
            <input
              id="pressureScaling"
              name="pressureScaling"
              type="number"
              inputMode="decimal"
              placeholder="0.0"
              className="input-field addition"
              min="0"
              step="any"
              value={formData.pressureScaling}
              onChange={onChange('pressureScaling')}
            />
            <span className="input-addition">bar</span>
          </div>
        </div>
        <div>
          <label htmlFor="pressureScaling" className="block font-medium text-gray-700 dark:text-gray-400">
            Steam Pump Assist <small>What percentage to run the pump at during steaming</small>
          </label>
          <div className="flex">
            <input
              id="steamPumpPercentage"
              name="steamPumpPercentage"
              type="number"
              inputMode="decimal"
              placeholder="0.0"
              className="input-field addition"
              min="0"
              step="any"
              value={formData.steamPumpPercentage}
              onChange={onChange('steamPumpPercentage')}
            />
            <span className="input-addition">%</span>
          </div>
        </div>
      </Card>
      <Card xs={12} lg={6} title="Display settings">
        <div>
          <label htmlFor="mainBrightness" className="block font-medium text-gray-700 dark:text-gray-400">
            Main Brightness (1-16)
          </label>
          <input
            id="mainBrightness"
            name="mainBrightness"
            type="number"
            className="input-field"
            placeholder="16"
            min="1"
            max="16"
            value={formData.mainBrightness}
            onChange={onChange('mainBrightness')}
          />
        </div>

        <div>
          <b>Standby Display</b>
        </div>
        <div className="flex flex-row gap-4">
          <label className="relative inline-flex items-center cursor-pointer">
            <input
              id="standbyDisplayEnabled"
              name="standbyDisplayEnabled"
              value="standbyDisplayEnabled"
              type="checkbox"
              className="sr-only peer"
              checked={formData.standbyDisplayEnabled}
              onChange={onChange('standbyDisplayEnabled')}
            />
            <div className="w-9 h-5 bg-gray-200 peer-focus:outline-none peer-focus:ring-4 peer-focus:ring-blue-300 dark:peer-focus:ring-blue-800 rounded-full peer dark:bg-gray-700 peer-checked:after:translate-x-full peer-checked:after:border-white after:content-[''] after:absolute after:top-[3px] after:left-[2px] after:bg-white after:border-gray-300 after:border after:rounded-full after:h-4 after:w-4 after:transition-all dark:border-gray-600 peer-checked:bg-blue-600"></div>
          </label>
          <p>Enable standby display</p>
        </div>

        <div>
          <label htmlFor="standbyBrightness" className="block font-medium text-gray-700 dark:text-gray-400">
            Standby Brightness (0-16)
          </label>
          <input
            id="standbyBrightness"
            name="standbyBrightness"
            type="number"
            className="input-field"
            placeholder="8"
            min="0"
            max="16"
            value={formData.standbyBrightness}
            onChange={onChange('standbyBrightness')}
            disabled={!formData.standbyDisplayEnabled}
          />
        </div>
        <div>
          <label htmlFor="standbyBrightnessTimeout" className="block font-medium text-gray-700 dark:text-gray-400">
            Standby Brightness Timeout (seconds)
          </label>
          <input
            id="standbyBrightnessTimeout"
            name="standbyBrightnessTimeout"
            type="number"
            className="input-field"
            placeholder="60"
            min="1"
            value={formData.standbyBrightnessTimeout}
            onChange={onChange('standbyBrightnessTimeout')}
          />
        </div>
        <div>
          <label htmlFor="themeMode" className="block font-medium text-gray-700 dark:text-gray-400">
            Theme
          </label>
          <select
            id="themeMode"
            name="themeMode"
            className="input-field"
            value={formData.themeMode}
            onChange={onChange('themeMode')}
          >
            <option value={0}>Dark Theme</option>
            <option value={1}>Light Theme</option>
          </select>
        </div>
      </Card>
      {ledControl.value && (
        <Card xs={12} lg={6} title="Sunrise Settings">
          <div>
            <span>Set the colors for the LEDs when in idle mode with no warnings.</span>
          </div>
          <div className="flex flex-row gap-2">
            <div className="flex-auto">
              <label htmlFor="sunriseR" className="block font-medium text-gray-700 dark:text-gray-400">
                Red (0 - 255)
>>>>>>> 075d6f06
              </label>
              <input
                id='targetSteamTemp'
                name='targetSteamTemp'
                type='number'
                className='input input-bordered w-full'
                placeholder='135'
                value={formData.targetSteamTemp}
                onChange={onChange('targetSteamTemp')}
              />
            </div>

            <div className='form-control'>
              <label htmlFor='targetWaterTemp' className='mb-2 block text-sm font-medium'>
                Default Water Temperature (°C)
              </label>
              <input
                id='targetWaterTemp'
                name='targetWaterTemp'
                type='number'
                className='input input-bordered w-full'
                placeholder='80'
                value={formData.targetWaterTemp}
                onChange={onChange('targetWaterTemp')}
              />
            </div>
          </Card>

          <Card sm={10} lg={5} title='User preferences'>
            <div className='form-control'>
              <label htmlFor='startup-mode' className='mb-2 block text-sm font-medium'>
                Startup Mode
              </label>
              <select
                id='startup-mode'
                name='startupMode'
                className='select select-bordered w-full'
                onChange={onChange('startupMode')}
              >
                <option value='standby' selected={formData.startupMode === 'standby'}>
                  Standby
                </option>
                <option value='brew' selected={formData.startupMode === 'brew'}>
                  Brew
                </option>
              </select>
            </div>

            <div className='form-control'>
              <label htmlFor='standbyTimeout' className='mb-2 block text-sm font-medium'>
                Standby Timeout (s)
              </label>
              <input
                id='standbyTimeout'
                name='standbyTimeout'
                type='number'
                className='input input-bordered w-full'
                placeholder='0'
                value={formData.standbyTimeout}
                onChange={onChange('standbyTimeout')}
              />
            </div>
<<<<<<< HEAD

            <div className='divider'>Predictive scale delay</div>
            <div className='mb-2 text-sm opacity-70'>
              Shuts off the process ahead of time based on the flow rate to account for any dripping
              or delays in the control.
            </div>

            <div className='form-control'>
              <label className='label cursor-pointer'>
                <span className='label-text'>Auto Adjust</span>
                <input
                  id='delayAdjust'
                  name='delayAdjust'
                  value='delayAdjust'
                  type='checkbox'
                  className='toggle toggle-primary'
                  checked={!!formData.delayAdjust}
                  onChange={onChange('delayAdjust')}
                />
              </label>
            </div>

            <div className='grid grid-cols-2 gap-4'>
              <div className='form-control'>
                <label htmlFor='brewDelay' className='mb-2 block text-sm font-medium'>
                  Brew (ms)
=======
          </div>
          <div>
            <label htmlFor="sunriseExtBrightness" className="block font-medium text-gray-700 dark:text-gray-400">
              External LED (0 - 255)
            </label>
            <input
              id="sunriseExtBrightness"
              name="sunriseExtBrightness"
              type="number"
              className="input-field"
              placeholder="16"
              min="0"
              max="255"
              value={formData.sunriseExtBrightness}
              onChange={onChange('sunriseExtBrightness')}
            />
          </div>
          <div>
            <label htmlFor="emptyTankDistance" className="block font-medium text-gray-700 dark:text-gray-400">
              Distance from sensor to bottom of the tank
            </label>
            <input
              id="emptyTankDistance"
              name="emptyTankDistance"
              type="number"
              className="input-field"
              placeholder="16"
              min="0"
              max="1000"
              value={formData.emptyTankDistance}
              onChange={onChange('emptyTankDistance')}
            />
          </div>
          <div>
            <label htmlFor="fullTankDistance" className="block font-medium text-gray-700 dark:text-gray-400">
              Distance from sensor to the fill line
            </label>
            <input
              id="fullTankDistance"
              name="fullTankDistance"
              type="number"
              className="input-field"
              placeholder="16"
              min="0"
              max="1000"
              value={formData.fullTankDistance}
              onChange={onChange('fullTankDistance')}
            />
          </div>
        </Card>
      )}
      <Card xs={12} title="Plugins">
        <div className="flex flex-col rounded-lg divide-y divide-[#ccc] border-[#ccc] dark:border-gray-600 dark:divide-gray-600 border">
          <div className="flex flex-row w-full gap-4 p-4 bg-gray-50 dark:bg-gray-800 rounded-t-lg">
            <label className="relative inline-flex items-center cursor-pointer justify-center">
              <input
                id="homekit"
                name="homekit"
                value="homekit"
                type="checkbox"
                className="sr-only peer"
                checked={!!formData.homekit}
                onChange={onChange('homekit')}
              />
              <div className="w-9 h-5 bg-gray-200 peer-focus:outline-none peer-focus:ring-4 peer-focus:ring-blue-300 dark:peer-focus:ring-blue-800 rounded-full peer dark:bg-gray-700 peer-checked:after:translate-x-full peer-checked:after:border-white after:content-[''] after:absolute after:top-[3px] after:left-[2px] after:bg-white after:border-gray-300 after:border after:rounded-full after:h-4 after:w-4 after:transition-all dark:border-gray-600 peer-checked:bg-blue-600"></div>
            </label>
            <p>Homekit</p>
          </div>
          {formData.homekit && (
            <div className="p-4 flex flex-col gap-4 items-center justify-center">
              <img src={homekitImage} alt="Homekit Setup Code" />
              <p>Open the Homekit App, find your GaggiMate device and scan the setup code above to add it.</p>
            </div>
          )}
          <div className="flex flex-row w-full gap-4 p-4 bg-gray-50 dark:bg-gray-800 rounded-b-lg">
            <label className="relative inline-flex items-center cursor-pointer">
              <input
                id="boilerFillActive"
                name="boilerFillActive"
                value="boilerFillActive"
                type="checkbox"
                className="sr-only peer"
                checked={!!formData.boilerFillActive}
                onChange={onChange('boilerFillActive')}
              />
              <div className="w-9 h-5 bg-gray-200 peer-focus:outline-none peer-focus:ring-4 peer-focus:ring-blue-300 dark:peer-focus:ring-blue-800 rounded-full peer dark:bg-gray-700 peer-checked:after:translate-x-full peer-checked:after:border-white after:content-[''] after:absolute after:top-[3px] after:left-[2px] after:bg-white after:border-gray-300 after:border after:rounded-full after:h-4 after:w-4 after:transition-all dark:border-gray-600 peer-checked:bg-blue-600"></div>
            </label>
            <p>Boiler Refill Plugin</p>
          </div>
          {formData.boilerFillActive && (
            <div className="p-4 flex flex-row gap-4">
              <div className="flex-auto">
                <label htmlFor="startupFillTime" className="block font-medium text-gray-700 dark:text-gray-400">
                  On startup (s)
>>>>>>> 075d6f06
                </label>
                <input
                  id='brewDelay'
                  name='brewDelay'
                  type='number'
                  step='any'
                  className='input input-bordered w-full'
                  placeholder='0'
                  value={formData.brewDelay}
                  onChange={onChange('brewDelay')}
                />
              </div>
              <div className='form-control'>
                <label htmlFor='grindDelay' className='mb-2 block text-sm font-medium'>
                  Grind (ms)
                </label>
                <input
                  id='grindDelay'
                  name='grindDelay'
                  type='number'
                  step='any'
                  className='input input-bordered w-full'
                  placeholder='0'
                  value={formData.grindDelay}
                  onChange={onChange('grindDelay')}
                />
              </div>
            </div>

            <div className='divider'>Switch control</div>
            <div className='form-control'>
              <label className='label cursor-pointer'>
                <span className='label-text'>Use momentary switches</span>
                <input
                  id='momentaryButtons'
                  name='momentaryButtons'
                  value='momentaryButtons'
                  type='checkbox'
                  className='toggle toggle-primary'
                  checked={!!formData.momentaryButtons}
                  onChange={onChange('momentaryButtons')}
                />
              </label>
            </div>
          </Card>

          <Card sm={10} lg={5} title='Web Settings'>
            <div className='form-control'>
              <label htmlFor='webui-theme' className='label'>
                <span className='label-text font-medium'>Theme</span>
              </label>
              <select
                id='webui-theme'
                name='webui-theme'
                className='select select-bordered w-full'
                value={currentTheme}
                onChange={e => {
                  setCurrentTheme(e.target.value);
                  handleThemeChange(e);
                }}
              >
                <option value='light'>Light</option>
                <option value='dark'>Dark</option>
                <option value='coffee'>Coffee</option>
                <option value='nord'>Nord</option>
              </select>
            </div>

            <div className='form-control'>
              <label htmlFor='dashboardLayout' className='label'>
                <span className='label-text font-medium'>Dashboard Layout</span>
              </label>
              <select
                id='dashboardLayout'
                name='dashboardLayout'
                className='select select-bordered w-full'
                value={formData.dashboardLayout || 'process-first'}
                onChange={e => {
                  const value = e.target.value;
                  setFormData({
                    ...formData,
                    dashboardLayout: value,
                  });
                  setDashboardLayout(value);
                }}
              >
                <option value='process-first'>Process Controls Left</option>
                <option value='chart-first'>Chart Left</option>
              </select>
            </div>
          </Card>

          <Card sm={10} lg={5} title='System preferences'>
            <div className='form-control'>
              <label htmlFor='wifiSsid' className='mb-2 block text-sm font-medium'>
                WiFi SSID
              </label>
              <input
                id='wifiSsid'
                name='wifiSsid'
                type='text'
                className='input input-bordered w-full'
                placeholder='WiFi SSID'
                value={formData.wifiSsid}
                onChange={onChange('wifiSsid')}
              />
<<<<<<< HEAD
            </div>

            <div className='form-control'>
              <label htmlFor='wifiPassword' className='mb-2 block text-sm font-medium'>
                WiFi Password
              </label>
              <input
                id='wifiPassword'
                name='wifiPassword'
                type='password'
                className='input input-bordered w-full'
                placeholder='WiFi Password'
                value={formData.wifiPassword}
                onChange={onChange('wifiPassword')}
              />
            </div>

            <div className='form-control'>
              <label htmlFor='mdnsName' className='mb-2 block text-sm font-medium'>
                Hostname
              </label>
              <input
                id='mdnsName'
                name='mdnsName'
                type='text'
                className='input input-bordered w-full'
                placeholder='Hostname'
                value={formData.mdnsName}
                onChange={onChange('mdnsName')}
              />
            </div>

            <div className='form-control'>
              <label htmlFor='timezone' className='mb-2 block text-sm font-medium'>
                Timezone
              </label>
              <select
                id='timezone'
                name='timezone'
                className='select select-bordered w-full'
                onChange={onChange('timezone')}
              >
                {timezones.map(timezone => (
                  <option key={timezone} value={timezone} selected={formData.timezone === timezone}>
                    {timezone}
                  </option>
                ))}
              </select>
            </div>

            <div className='divider'>Clock</div>
            <div className='form-control'>
              <label className='label cursor-pointer'>
                <span className='label-text'>Use 24h Format</span>
=======
              <div className="w-9 h-5 bg-gray-200 peer-focus:outline-none peer-focus:ring-4 peer-focus:ring-blue-300 dark:peer-focus:ring-blue-800 rounded-full peer dark:bg-gray-700 peer-checked:after:translate-x-full peer-checked:after:border-white after:content-[''] after:absolute after:top-[3px] after:left-[2px] after:bg-white after:border-gray-300 after:border after:rounded-full after:h-4 after:w-4 after:transition-all dark:border-gray-600 peer-checked:bg-blue-600"></div>
            </label>
            <p>Smart Grind Plugin</p>
          </div>
          {formData.smartGrindActive && (
            <div className="p-4 flex flex-col gap-4">
              <p className="flex-auto">
                This feature controls a Tasmota Plug to turn off your grinder after the target has been reached.
              </p>
              <div className="flex-auto">
                <label htmlFor="smartGrindIp" className="block font-medium text-gray-700 dark:text-gray-400">
                  Tasmota IP
                </label>
>>>>>>> 075d6f06
                <input
                  id='clock24hFormat'
                  name='clock24hFormat'
                  value='clock24hFormat'
                  type='checkbox'
                  className='toggle toggle-primary'
                  checked={!!formData.clock24hFormat}
                  onChange={onChange('clock24hFormat')}
                />
              </label>
            </div>
          </Card>

          <Card sm={10} lg={5} title='Machine settings'>
            <div className='form-control'>
              <label htmlFor='pid' className='mb-2 block text-sm font-medium'>
                PID Values (Kp, Ki, Kd)
              </label>
              <input
                id='pid'
                name='pid'
                type='text'
                className='input input-bordered w-full'
                placeholder='2.0, 0.1, 0.01'
                value={formData.pid}
                onChange={onChange('pid')}
              />
            </div>

            <div className='form-control'>
              <label htmlFor='temperatureOffset' className='mb-2 block text-sm font-medium'>
                Temperature Offset
              </label>
              <input
                id='temperatureOffset'
                name='temperatureOffset'
                type='number'
                inputMode='decimal'
                className='input input-bordered w-full'
                placeholder='0 °C'
                min='0'
                step='any'
                value={formData.temperatureOffset}
                onChange={onChange('temperatureOffset')}
              />
            </div>

            <div className='form-control'>
              <label htmlFor='pressureScaling' className='mb-2 block text-sm font-medium'>
                Pressure sensor rating
              </label>
              <div className='mb-2 text-xs opacity-70'>
                Enter the bar rating of the pressure sensor being used
              </div>
              <input
                id='pressureScaling'
                name='pressureScaling'
                type='number'
                inputMode='decimal'
                className='input input-bordered w-full'
                placeholder='0.0 bar'
                min='0'
                step='any'
                value={formData.pressureScaling}
                onChange={onChange('pressureScaling')}
              />
            </div>

            <div className='form-control'>
              <label htmlFor='steamPumpPercentage' className='mb-2 block text-sm font-medium'>
                Steam Pump Assist
              </label>
              <div className='mb-2 text-xs opacity-70'>
                What percentage to run the pump at during steaming
              </div>
              <input
                id='steamPumpPercentage'
                name='steamPumpPercentage'
                type='number'
                inputMode='decimal'
                className='input input-bordered w-full'
                placeholder='0.0 %'
                min='0'
                step='any'
                value={formData.steamPumpPercentage}
                onChange={onChange('steamPumpPercentage')}
              />
            </div>
          </Card>

          <Card sm={10} lg={5} title='Display settings'>
            <div className='form-control'>
              <label htmlFor='mainBrightness' className='mb-2 block text-sm font-medium'>
                Main Brightness (1-16)
              </label>
              <input
                id='mainBrightness'
                name='mainBrightness'
                type='number'
                className='input input-bordered w-full'
                placeholder='16'
                min='1'
                max='16'
                value={formData.mainBrightness}
                onChange={onChange('mainBrightness')}
              />
<<<<<<< HEAD
            </div>

            <div className='divider'>Standby Display</div>
            <div className='form-control'>
              <label className='label cursor-pointer'>
                <span className='label-text'>Enable standby display</span>
=======
              <div className="w-9 h-5 bg-gray-200 peer-focus:outline-none peer-focus:ring-4 peer-focus:ring-blue-300 dark:peer-focus:ring-blue-800 rounded-full peer dark:bg-gray-700 peer-checked:after:translate-x-full peer-checked:after:border-white after:content-[''] after:absolute after:top-[3px] after:left-[2px] after:bg-white after:border-gray-300 after:border after:rounded-full after:h-4 after:w-4 after:transition-all dark:border-gray-600 peer-checked:bg-blue-600"></div>
            </label>
            <p>Home Assistant (MQTT)</p>
          </div>
          {formData.homeAssistant && (
            <div className="p-4 flex flex-col gap-4">
              <p className="flex-auto">
                This feature allows connection to a Home Assistant or MQTT installation and push the current state.
              </p>
              <div className="flex-auto">
                <label htmlFor="haIP" className="block font-medium text-gray-700 dark:text-gray-400">
                  MQTT IP
                </label>
>>>>>>> 075d6f06
                <input
                  id='standbyDisplayEnabled'
                  name='standbyDisplayEnabled'
                  value='standbyDisplayEnabled'
                  type='checkbox'
                  className='toggle toggle-primary'
                  checked={formData.standbyDisplayEnabled}
                  onChange={onChange('standbyDisplayEnabled')}
                />
              </label>
            </div>

            <div className='form-control'>
              <label htmlFor='standbyBrightness' className='mb-2 block text-sm font-medium'>
                Standby Brightness (0-16)
              </label>
              <input
                id='standbyBrightness'
                name='standbyBrightness'
                type='number'
                className='input input-bordered w-full'
                placeholder='8'
                min='0'
                max='16'
                value={formData.standbyBrightness}
                onChange={onChange('standbyBrightness')}
                disabled={!formData.standbyDisplayEnabled}
              />
            </div>

            <div className='form-control'>
              <label htmlFor='standbyBrightnessTimeout' className='mb-2 block text-sm font-medium'>
                Standby Brightness Timeout (seconds)
              </label>
              <input
                id='standbyBrightnessTimeout'
                name='standbyBrightnessTimeout'
                type='number'
                className='input input-bordered w-full'
                placeholder='60'
                min='1'
                value={formData.standbyBrightnessTimeout}
                onChange={onChange('standbyBrightnessTimeout')}
              />
            </div>

            <div className='form-control'>
              <label htmlFor='themeMode' className='mb-2 block text-sm font-medium'>
                Theme
              </label>
              <select
                id='themeMode'
                name='themeMode'
                className='select select-bordered w-full'
                value={formData.themeMode}
                onChange={onChange('themeMode')}
              >
                <option value={0}>Dark Theme</option>
                <option value={1}>Light Theme</option>
              </select>
            </div>
          </Card>

          {ledControl.value && (
            <Card sm={10} lg={5} title='Sunrise Settings'>
              <div className='mb-2 text-sm opacity-70'>
                Set the colors for the LEDs when in idle mode with no warnings.
              </div>

              <div className='grid grid-cols-2 gap-4'>
                <div className='form-control'>
                  <label htmlFor='sunriseR' className='mb-2 block text-sm font-medium'>
                    Red (0 - 255)
                  </label>
                  <input
                    id='sunriseR'
                    name='sunriseR'
                    type='number'
                    className='input input-bordered w-full'
                    placeholder='16'
                    min='0'
                    max='255'
                    value={formData.sunriseR}
                    onChange={onChange('sunriseR')}
                  />
                </div>
                <div className='form-control'>
                  <label htmlFor='sunriseG' className='mb-2 block text-sm font-medium'>
                    Green (0 - 255)
                  </label>
                  <input
                    id='sunriseG'
                    name='sunriseG'
                    type='number'
                    className='input input-bordered w-full'
                    placeholder='16'
                    min='0'
                    max='255'
                    value={formData.sunriseG}
                    onChange={onChange('sunriseG')}
                  />
                </div>
              </div>

              <div className='grid grid-cols-2 gap-4'>
                <div className='form-control'>
                  <label htmlFor='sunriseB' className='mb-2 block text-sm font-medium'>
                    Blue (0 - 255)
                  </label>
                  <input
                    id='sunriseB'
                    name='sunriseB'
                    type='number'
                    className='input input-bordered w-full'
                    placeholder='16'
                    min='0'
                    max='255'
                    value={formData.sunriseB}
                    onChange={onChange('sunriseB')}
                  />
                </div>
                <div className='form-control'>
                  <label htmlFor='sunriseW' className='mb-2 block text-sm font-medium'>
                    White (0 - 255)
                  </label>
                  <input
                    id='sunriseW'
                    name='sunriseW'
                    type='number'
                    className='input input-bordered w-full'
                    placeholder='16'
                    min='0'
                    max='255'
                    value={formData.sunriseW}
                    onChange={onChange('sunriseW')}
                  />
                </div>
              </div>

              <div className='form-control'>
                <label htmlFor='sunriseExtBrightness' className='mb-2 block text-sm font-medium'>
                  External LED (0 - 255)
                </label>
                <input
                  id='sunriseExtBrightness'
                  name='sunriseExtBrightness'
                  type='number'
                  className='input input-bordered w-full'
                  placeholder='16'
                  min='0'
                  max='255'
                  value={formData.sunriseExtBrightness}
                  onChange={onChange('sunriseExtBrightness')}
                />
              </div>

              <div className='form-control'>
                <label htmlFor='emptyTankDistance' className='mb-2 block text-sm font-medium'>
                  Distance from sensor to bottom of the tank
                </label>
                <input
                  id='emptyTankDistance'
                  name='emptyTankDistance'
                  type='number'
                  className='input input-bordered w-full'
                  placeholder='16'
                  min='0'
                  max='1000'
                  value={formData.emptyTankDistance}
                  onChange={onChange('emptyTankDistance')}
                />
              </div>

              <div className='form-control'>
                <label htmlFor='fullTankDistance' className='mb-2 block text-sm font-medium'>
                  Distance from sensor to the fill line
                </label>
                <input
                  id='fullTankDistance'
                  name='fullTankDistance'
                  type='number'
                  className='input input-bordered w-full'
                  placeholder='16'
                  min='0'
                  max='1000'
                  value={formData.fullTankDistance}
                  onChange={onChange('fullTankDistance')}
                />
              </div>
            </Card>
          )}

          <Card sm={10} title='Plugins'>
            <PluginCard formData={formData} onChange={onChange} />
          </Card>
        </div>

        <div className='pt-4 lg:col-span-10'>
          <div className='alert alert-info'>
            <span>Some options like WiFi, NTP and managing Plugins require a restart.</span>
          </div>

          <div className='flex flex-col gap-2 pt-4 sm:flex-row'>
            <a href='/' className='btn btn-outline'>
              Back
            </a>
            <button type='submit' className='btn btn-primary' disabled={submitting}>
              {submitting && <Spinner size={4} />}
              Save
            </button>
            <button
              type='submit'
              name='restart'
              className='btn btn-secondary'
              disabled={submitting}
              onClick={e => onSubmit(e, true)}
            >
              Save and Restart
            </button>
          </div>
        </div>
      </form>
    </>
  );
}<|MERGE_RESOLUTION|>--- conflicted
+++ resolved
@@ -188,15 +188,6 @@
           accept='.json,application/json'
         />
       </div>
-<<<<<<< HEAD
-
-      <form key='settings' ref={formRef} method='post' action='/api/settings' onSubmit={onSubmit}>
-        <div className='grid grid-cols-1 gap-4 lg:grid-cols-10'>
-          <Card sm={10} lg={5} title='Temperature settings'>
-            <div className='form-control'>
-              <label htmlFor='targetSteamTemp' className='mb-2 block text-sm font-medium'>
-                Default Steam Temperature (°C)
-=======
       <Card xs={12} lg={6} title="Temperature settings">
         <div>
           <label htmlFor="targetSteamTemp" className="block font-medium text-gray-700 dark:text-gray-400">
@@ -512,83 +503,12 @@
           />
         </div>
 
-        <div>
-          <b>Standby Display</b>
-        </div>
-        <div className="flex flex-row gap-4">
-          <label className="relative inline-flex items-center cursor-pointer">
-            <input
-              id="standbyDisplayEnabled"
-              name="standbyDisplayEnabled"
-              value="standbyDisplayEnabled"
-              type="checkbox"
-              className="sr-only peer"
-              checked={formData.standbyDisplayEnabled}
-              onChange={onChange('standbyDisplayEnabled')}
-            />
-            <div className="w-9 h-5 bg-gray-200 peer-focus:outline-none peer-focus:ring-4 peer-focus:ring-blue-300 dark:peer-focus:ring-blue-800 rounded-full peer dark:bg-gray-700 peer-checked:after:translate-x-full peer-checked:after:border-white after:content-[''] after:absolute after:top-[3px] after:left-[2px] after:bg-white after:border-gray-300 after:border after:rounded-full after:h-4 after:w-4 after:transition-all dark:border-gray-600 peer-checked:bg-blue-600"></div>
-          </label>
-          <p>Enable standby display</p>
-        </div>
-
-        <div>
-          <label htmlFor="standbyBrightness" className="block font-medium text-gray-700 dark:text-gray-400">
-            Standby Brightness (0-16)
-          </label>
-          <input
-            id="standbyBrightness"
-            name="standbyBrightness"
-            type="number"
-            className="input-field"
-            placeholder="8"
-            min="0"
-            max="16"
-            value={formData.standbyBrightness}
-            onChange={onChange('standbyBrightness')}
-            disabled={!formData.standbyDisplayEnabled}
-          />
-        </div>
-        <div>
-          <label htmlFor="standbyBrightnessTimeout" className="block font-medium text-gray-700 dark:text-gray-400">
-            Standby Brightness Timeout (seconds)
-          </label>
-          <input
-            id="standbyBrightnessTimeout"
-            name="standbyBrightnessTimeout"
-            type="number"
-            className="input-field"
-            placeholder="60"
-            min="1"
-            value={formData.standbyBrightnessTimeout}
-            onChange={onChange('standbyBrightnessTimeout')}
-          />
-        </div>
-        <div>
-          <label htmlFor="themeMode" className="block font-medium text-gray-700 dark:text-gray-400">
-            Theme
-          </label>
-          <select
-            id="themeMode"
-            name="themeMode"
-            className="input-field"
-            value={formData.themeMode}
-            onChange={onChange('themeMode')}
-          >
-            <option value={0}>Dark Theme</option>
-            <option value={1}>Light Theme</option>
-          </select>
-        </div>
-      </Card>
-      {ledControl.value && (
-        <Card xs={12} lg={6} title="Sunrise Settings">
-          <div>
-            <span>Set the colors for the LEDs when in idle mode with no warnings.</span>
-          </div>
-          <div className="flex flex-row gap-2">
-            <div className="flex-auto">
-              <label htmlFor="sunriseR" className="block font-medium text-gray-700 dark:text-gray-400">
-                Red (0 - 255)
->>>>>>> 075d6f06
+      <form key='settings' ref={formRef} method='post' action='/api/settings' onSubmit={onSubmit}>
+        <div className='grid grid-cols-1 gap-4 lg:grid-cols-10'>
+          <Card sm={10} lg={5} title='Temperature settings'>
+            <div className='form-control'>
+              <label htmlFor='targetSteamTemp' className='mb-2 block text-sm font-medium'>
+                Default Steam Temperature (°C)
               </label>
               <input
                 id='targetSteamTemp'
@@ -651,7 +571,6 @@
                 onChange={onChange('standbyTimeout')}
               />
             </div>
-<<<<<<< HEAD
 
             <div className='divider'>Predictive scale delay</div>
             <div className='mb-2 text-sm opacity-70'>
@@ -678,102 +597,6 @@
               <div className='form-control'>
                 <label htmlFor='brewDelay' className='mb-2 block text-sm font-medium'>
                   Brew (ms)
-=======
-          </div>
-          <div>
-            <label htmlFor="sunriseExtBrightness" className="block font-medium text-gray-700 dark:text-gray-400">
-              External LED (0 - 255)
-            </label>
-            <input
-              id="sunriseExtBrightness"
-              name="sunriseExtBrightness"
-              type="number"
-              className="input-field"
-              placeholder="16"
-              min="0"
-              max="255"
-              value={formData.sunriseExtBrightness}
-              onChange={onChange('sunriseExtBrightness')}
-            />
-          </div>
-          <div>
-            <label htmlFor="emptyTankDistance" className="block font-medium text-gray-700 dark:text-gray-400">
-              Distance from sensor to bottom of the tank
-            </label>
-            <input
-              id="emptyTankDistance"
-              name="emptyTankDistance"
-              type="number"
-              className="input-field"
-              placeholder="16"
-              min="0"
-              max="1000"
-              value={formData.emptyTankDistance}
-              onChange={onChange('emptyTankDistance')}
-            />
-          </div>
-          <div>
-            <label htmlFor="fullTankDistance" className="block font-medium text-gray-700 dark:text-gray-400">
-              Distance from sensor to the fill line
-            </label>
-            <input
-              id="fullTankDistance"
-              name="fullTankDistance"
-              type="number"
-              className="input-field"
-              placeholder="16"
-              min="0"
-              max="1000"
-              value={formData.fullTankDistance}
-              onChange={onChange('fullTankDistance')}
-            />
-          </div>
-        </Card>
-      )}
-      <Card xs={12} title="Plugins">
-        <div className="flex flex-col rounded-lg divide-y divide-[#ccc] border-[#ccc] dark:border-gray-600 dark:divide-gray-600 border">
-          <div className="flex flex-row w-full gap-4 p-4 bg-gray-50 dark:bg-gray-800 rounded-t-lg">
-            <label className="relative inline-flex items-center cursor-pointer justify-center">
-              <input
-                id="homekit"
-                name="homekit"
-                value="homekit"
-                type="checkbox"
-                className="sr-only peer"
-                checked={!!formData.homekit}
-                onChange={onChange('homekit')}
-              />
-              <div className="w-9 h-5 bg-gray-200 peer-focus:outline-none peer-focus:ring-4 peer-focus:ring-blue-300 dark:peer-focus:ring-blue-800 rounded-full peer dark:bg-gray-700 peer-checked:after:translate-x-full peer-checked:after:border-white after:content-[''] after:absolute after:top-[3px] after:left-[2px] after:bg-white after:border-gray-300 after:border after:rounded-full after:h-4 after:w-4 after:transition-all dark:border-gray-600 peer-checked:bg-blue-600"></div>
-            </label>
-            <p>Homekit</p>
-          </div>
-          {formData.homekit && (
-            <div className="p-4 flex flex-col gap-4 items-center justify-center">
-              <img src={homekitImage} alt="Homekit Setup Code" />
-              <p>Open the Homekit App, find your GaggiMate device and scan the setup code above to add it.</p>
-            </div>
-          )}
-          <div className="flex flex-row w-full gap-4 p-4 bg-gray-50 dark:bg-gray-800 rounded-b-lg">
-            <label className="relative inline-flex items-center cursor-pointer">
-              <input
-                id="boilerFillActive"
-                name="boilerFillActive"
-                value="boilerFillActive"
-                type="checkbox"
-                className="sr-only peer"
-                checked={!!formData.boilerFillActive}
-                onChange={onChange('boilerFillActive')}
-              />
-              <div className="w-9 h-5 bg-gray-200 peer-focus:outline-none peer-focus:ring-4 peer-focus:ring-blue-300 dark:peer-focus:ring-blue-800 rounded-full peer dark:bg-gray-700 peer-checked:after:translate-x-full peer-checked:after:border-white after:content-[''] after:absolute after:top-[3px] after:left-[2px] after:bg-white after:border-gray-300 after:border after:rounded-full after:h-4 after:w-4 after:transition-all dark:border-gray-600 peer-checked:bg-blue-600"></div>
-            </label>
-            <p>Boiler Refill Plugin</p>
-          </div>
-          {formData.boilerFillActive && (
-            <div className="p-4 flex flex-row gap-4">
-              <div className="flex-auto">
-                <label htmlFor="startupFillTime" className="block font-medium text-gray-700 dark:text-gray-400">
-                  On startup (s)
->>>>>>> 075d6f06
                 </label>
                 <input
                   id='brewDelay'
@@ -880,7 +703,6 @@
                 value={formData.wifiSsid}
                 onChange={onChange('wifiSsid')}
               />
-<<<<<<< HEAD
             </div>
 
             <div className='form-control'>
@@ -935,21 +757,6 @@
             <div className='form-control'>
               <label className='label cursor-pointer'>
                 <span className='label-text'>Use 24h Format</span>
-=======
-              <div className="w-9 h-5 bg-gray-200 peer-focus:outline-none peer-focus:ring-4 peer-focus:ring-blue-300 dark:peer-focus:ring-blue-800 rounded-full peer dark:bg-gray-700 peer-checked:after:translate-x-full peer-checked:after:border-white after:content-[''] after:absolute after:top-[3px] after:left-[2px] after:bg-white after:border-gray-300 after:border after:rounded-full after:h-4 after:w-4 after:transition-all dark:border-gray-600 peer-checked:bg-blue-600"></div>
-            </label>
-            <p>Smart Grind Plugin</p>
-          </div>
-          {formData.smartGrindActive && (
-            <div className="p-4 flex flex-col gap-4">
-              <p className="flex-auto">
-                This feature controls a Tasmota Plug to turn off your grinder after the target has been reached.
-              </p>
-              <div className="flex-auto">
-                <label htmlFor="smartGrindIp" className="block font-medium text-gray-700 dark:text-gray-400">
-                  Tasmota IP
-                </label>
->>>>>>> 075d6f06
                 <input
                   id='clock24hFormat'
                   name='clock24hFormat'
@@ -1056,28 +863,12 @@
                 value={formData.mainBrightness}
                 onChange={onChange('mainBrightness')}
               />
-<<<<<<< HEAD
             </div>
 
             <div className='divider'>Standby Display</div>
             <div className='form-control'>
               <label className='label cursor-pointer'>
                 <span className='label-text'>Enable standby display</span>
-=======
-              <div className="w-9 h-5 bg-gray-200 peer-focus:outline-none peer-focus:ring-4 peer-focus:ring-blue-300 dark:peer-focus:ring-blue-800 rounded-full peer dark:bg-gray-700 peer-checked:after:translate-x-full peer-checked:after:border-white after:content-[''] after:absolute after:top-[3px] after:left-[2px] after:bg-white after:border-gray-300 after:border after:rounded-full after:h-4 after:w-4 after:transition-all dark:border-gray-600 peer-checked:bg-blue-600"></div>
-            </label>
-            <p>Home Assistant (MQTT)</p>
-          </div>
-          {formData.homeAssistant && (
-            <div className="p-4 flex flex-col gap-4">
-              <p className="flex-auto">
-                This feature allows connection to a Home Assistant or MQTT installation and push the current state.
-              </p>
-              <div className="flex-auto">
-                <label htmlFor="haIP" className="block font-medium text-gray-700 dark:text-gray-400">
-                  MQTT IP
-                </label>
->>>>>>> 075d6f06
                 <input
                   id='standbyDisplayEnabled'
                   name='standbyDisplayEnabled'
