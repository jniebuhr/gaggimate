--- conflicted
+++ resolved
@@ -2,7 +2,6 @@
 import { Spinner } from '../../components/Spinner.jsx';
 import { ApiServiceContext } from '../../services/ApiService.js';
 import Card from '../../components/Card.jsx';
-import { t } from '@lingui/core/macro';
 
 export function OTA() {
   const apiService = useContext(ApiServiceContext);
@@ -11,7 +10,6 @@
   const [formData, setFormData] = useState({});
   const [phase, setPhase] = useState(0);
   const [progress, setProgress] = useState(0);
-
   useEffect(() => {
     const listenerId = apiService.on('res:ota-settings', msg => {
       setFormData(msg);
@@ -72,17 +70,17 @@
         <Spinner size={8} />
         <span className='text-xl font-medium'>
           {phase === 1
-            ? t`Updating Display firmware`
+            ? 'Updating Display firmware'
             : phase === 2
-              ? t`Updating Display filesystem`
+              ? 'Updating Display filesystem'
               : phase === 3
-                ? t`Updating controller firmware`
-                : t`Finished`}
+                ? 'Updating controller firmware'
+                : 'Finished'}
         </span>
         <span className='text-lg font-medium'>{phase === 4 ? 100 : progress}%</span>
         {phase === 4 && (
           <a href='/' className='btn btn-primary'>
-            {t`Back`}
+            Back
           </a>
         )}
       </div>
@@ -92,75 +90,52 @@
   return (
     <>
       <div className='mb-4 flex flex-row items-center gap-2'>
-        <h2 className='flex-grow text-2xl font-bold sm:text-3xl'>{t`System & Updates`}</h2>
+        <h2 className='flex-grow text-2xl font-bold sm:text-3xl'>System & Updates</h2>
       </div>
 
       <form key='ota' method='post' action='/api/ota' ref={formRef} onSubmit={onSubmit}>
         <div className='grid grid-cols-1 gap-4 lg:grid-cols-12'>
-          <Card sm={12} title={t`System Information`}>
+          <Card sm={12} title='System Information'>
             <div className='flex flex-col space-y-4'>
               <label htmlFor='channel' className='text-sm font-medium'>
-                {t`Update Channel`}
+                Update Channel
               </label>
               <select id='channel' name='channel' className='select select-bordered w-full'>
                 <option value='latest' selected={formData.channel === 'latest'}>
-                  {t`Stable`}
+                  Stable
                 </option>
                 <option value='nightly' selected={formData.channel === 'nightly'}>
-                  {t`Nightly`}
+                  Nightly
                 </option>
               </select>
             </div>
 
             <div className='flex flex-col space-y-4'>
-<<<<<<< HEAD
-              <label className='text-sm font-medium'>{t`Hardware`}</label>
-              <div className='input input-bordered bg-base-200 cursor-default'>
-=======
               <label className='text-sm font-medium'>Hardware</label>
               <div className='input input-bordered bg-base-200 cursor-default break-words whitespace-normal'>
->>>>>>> 61472a7b
                 {formData.hardware}
               </div>
             </div>
 
             <div className='flex flex-col space-y-4'>
-<<<<<<< HEAD
-              <label className='text-sm font-medium'>{t`Controller version`}</label>
-              <div className='input input-bordered bg-base-200 cursor-default'>
-                {formData.controllerVersion}
-                {formData.controllerUpdateAvailable && (
-                  <span className='text-primary font-bold'>
-                    {t`Update available: ${formData.latestVersion}`}
-=======
               <label className='text-sm font-medium'>Controller version</label>
               <div className='input input-bordered bg-base-200 cursor-default break-words whitespace-normal'>
                 <span className='break-all'>{formData.controllerVersion}</span>
                 {formData.controllerUpdateAvailable && (
                   <span className='text-primary font-bold break-all'>
                     (Update available: {formData.latestVersion})
->>>>>>> 61472a7b
                   </span>
                 )}
               </div>
             </div>
 
             <div className='flex flex-col space-y-4'>
-<<<<<<< HEAD
-              <label className='text-sm font-medium'>{t`Display version`}</label>
-              <div className='input input-bordered bg-base-200 cursor-default'>
-                {formData.displayVersion}
-                {formData.displayUpdateAvailable && (
-                  <span className='text-primary font-bold'>
-                    {t`Update available: ${formData.latestVersion}`}
-=======
               <label className='text-sm font-medium'>Display version</label>
               <div className='input input-bordered bg-base-200 cursor-default break-words whitespace-normal'>
                 <span className='break-all'>{formData.displayVersion}</span>
                 {formData.displayUpdateAvailable && (
                   <span className='text-primary font-bold break-all'>
                     (Update available: {formData.latestVersion})
->>>>>>> 61472a7b
                   </span>
                 )}
               </div>
@@ -168,7 +143,8 @@
 
             <div className='alert alert-warning'>
               <span>
-                {t`Make sure to backup your profiles from the profile screen before updating the display.`}
+                Make sure to backup your profiles from the profile screen before updating the
+                display.
               </span>
             </div>
           </Card>
@@ -177,7 +153,7 @@
         <div className='pt-4 lg:col-span-12'>
           <div className='flex flex-col flex-wrap gap-2 sm:flex-row'>
             <button type='submit' className='btn btn-primary' disabled={submitting}>
-              {t`Save & Refresh`}
+              Save & Refresh
             </button>
             <button
               type='submit'
@@ -186,7 +162,7 @@
               disabled={!formData.displayUpdateAvailable || submitting}
               onClick={() => onUpdate('display')}
             >
-              {t`Update Display`}
+              Update Display
             </button>
             <button
               type='submit'
@@ -195,7 +171,7 @@
               disabled={!formData.controllerUpdateAvailable || submitting}
               onClick={() => onUpdate('controller')}
             >
-              {t`Update Controller`}
+              Update Controller
             </button>
           </div>
         </div>
