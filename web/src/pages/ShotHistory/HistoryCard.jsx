import Card from '../../components/Card.jsx';
import { useCallback } from 'preact/hooks';
import { HistoryChart } from './HistoryChart.jsx';

export default function HistoryCard({ shot, onDelete }) {
  const date = new Date(shot.timestamp * 1000);
  const onExport = useCallback(() => {
<<<<<<< HEAD
    const jsonStr = JSON.stringify(shot, undefined, 2);
    const blob = new Blob([jsonStr], { type: 'application/json' });
    const url = URL.createObjectURL(blob);
    
    const a = document.createElement('a');
    a.style.display = 'none';
    a.href = url;
    a.download = 'shot-' + shot.id + '.json';
    a.target = '_blank';
    a.rel = 'noopener';
    
    document.body.appendChild(a);
    setTimeout(() => {
      a.click();
      document.body.removeChild(a);
      URL.revokeObjectURL(url);
    }, 10);
=======
    const dataStr =
      'data:text/json;charset=utf-8,' + encodeURIComponent(JSON.stringify(shot, undefined, 2));
    const downloadAnchorNode = document.createElement('a');
    downloadAnchorNode.setAttribute('href', dataStr);
    downloadAnchorNode.setAttribute('download', shot.id + '.json');
    document.body.appendChild(downloadAnchorNode); // required for firefox
    downloadAnchorNode.click();
    downloadAnchorNode.remove();
>>>>>>> 5bc83a13
  });
  return (
    <Card sm={12}>
      <div className='flex flex-row'>
        <span className='flex-grow text-xl leading-tight font-bold'>
          {shot.profile} - {date.toLocaleString()}
        </span>

<<<<<<< HEAD
        <div className="flex flex-row gap-2 justify-end">
          <button
            type="button"
            data-tooltip="Export"
            data-tooltip-position="left"
            onClick={onExport}
            className="group inline-flex items-center justify-between gap-2 rounded-md border border-transparent px-2.5 py-2 text-sm font-semibold text-blue-600 hover:bg-blue-100 active:border-blue-200 cursor-pointer"
          >
            <span className="fa fa-file-export" />
          </button>
          <button
            type="button"
            data-tooltip="Delete"
            data-tooltip-position="left"
            onClick={() => onDelete(shot.id)}
            className="group inline-flex items-center justify-between gap-2 rounded-md border border-transparent px-2.5 py-2 text-sm font-semibold text-red-600 hover:bg-red-100 active:border-red-200 cursor-pointer"
          >
            <span className="fa fa-trash" />
          </button>
=======
        <div className='flex flex-row justify-end gap-2'>
          <div className='tooltip tooltip-left' data-tip='Export'>
            <button
              onClick={() => onExport()}
              className='group text-info hover:bg-info/10 active:border-info/20 inline-block items-center justify-between gap-2 rounded-md border border-transparent px-2.5 py-2 text-sm font-semibold'
              aria-label='Export shot data'
            >
              <span className='fa fa-file-export' />
            </button>
          </div>
          <div className='tooltip tooltip-left' data-tip='Delete'>
            <button
              onClick={() => onDelete(shot.id)}
              className='group text-error hover:bg-error/10 active:border-error/20 inline-block items-center justify-between gap-2 rounded-md border border-transparent px-2.5 py-2 text-sm font-semibold'
              aria-label='Delete shot'
            >
              <span className='fa fa-trash' />
            </button>
          </div>
>>>>>>> 5bc83a13
        </div>
      </div>
      <div className='flex flex-row items-center gap-4'>
        <div className='flex flex-row items-center gap-2'>
          <span className='fa fa-clock'></span>
          {(shot.duration / 1000).toFixed(1)}s
        </div>
        {shot.volume && (
          <div className='flex flex-row items-center gap-2'>
            <span className='fa fa-scale-balanced'></span>
            {shot.volume}g
          </div>
        )}
      </div>
      <div>
        <HistoryChart shot={shot} />
      </div>
    </Card>
  );
}<|MERGE_RESOLUTION|>--- conflicted
+++ resolved
@@ -5,25 +5,6 @@
 export default function HistoryCard({ shot, onDelete }) {
   const date = new Date(shot.timestamp * 1000);
   const onExport = useCallback(() => {
-<<<<<<< HEAD
-    const jsonStr = JSON.stringify(shot, undefined, 2);
-    const blob = new Blob([jsonStr], { type: 'application/json' });
-    const url = URL.createObjectURL(blob);
-    
-    const a = document.createElement('a');
-    a.style.display = 'none';
-    a.href = url;
-    a.download = 'shot-' + shot.id + '.json';
-    a.target = '_blank';
-    a.rel = 'noopener';
-    
-    document.body.appendChild(a);
-    setTimeout(() => {
-      a.click();
-      document.body.removeChild(a);
-      URL.revokeObjectURL(url);
-    }, 10);
-=======
     const dataStr =
       'data:text/json;charset=utf-8,' + encodeURIComponent(JSON.stringify(shot, undefined, 2));
     const downloadAnchorNode = document.createElement('a');
@@ -32,7 +13,6 @@
     document.body.appendChild(downloadAnchorNode); // required for firefox
     downloadAnchorNode.click();
     downloadAnchorNode.remove();
->>>>>>> 5bc83a13
   });
   return (
     <Card sm={12}>
@@ -41,27 +21,6 @@
           {shot.profile} - {date.toLocaleString()}
         </span>
 
-<<<<<<< HEAD
-        <div className="flex flex-row gap-2 justify-end">
-          <button
-            type="button"
-            data-tooltip="Export"
-            data-tooltip-position="left"
-            onClick={onExport}
-            className="group inline-flex items-center justify-between gap-2 rounded-md border border-transparent px-2.5 py-2 text-sm font-semibold text-blue-600 hover:bg-blue-100 active:border-blue-200 cursor-pointer"
-          >
-            <span className="fa fa-file-export" />
-          </button>
-          <button
-            type="button"
-            data-tooltip="Delete"
-            data-tooltip-position="left"
-            onClick={() => onDelete(shot.id)}
-            className="group inline-flex items-center justify-between gap-2 rounded-md border border-transparent px-2.5 py-2 text-sm font-semibold text-red-600 hover:bg-red-100 active:border-red-200 cursor-pointer"
-          >
-            <span className="fa fa-trash" />
-          </button>
-=======
         <div className='flex flex-row justify-end gap-2'>
           <div className='tooltip tooltip-left' data-tip='Export'>
             <button
@@ -81,7 +40,6 @@
               <span className='fa fa-trash' />
             </button>
           </div>
->>>>>>> 5bc83a13
         </div>
       </div>
       <div className='flex flex-row items-center gap-4'>
