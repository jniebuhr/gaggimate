import Card from '../../components/Card.jsx';
import { useCallback } from 'preact/hooks';
import { HistoryChart } from './HistoryChart.jsx';

export default function HistoryCard({ shot, onDelete }) {
  const date = new Date(shot.timestamp * 1000);
  const onExport = useCallback(() => {
    var dataStr = 'data:text/json;charset=utf-8,' + encodeURIComponent(JSON.stringify(shot, undefined, 2));
    var downloadAnchorNode = document.createElement('a');
    downloadAnchorNode.setAttribute('href', dataStr);
    downloadAnchorNode.setAttribute('download', shot.id + '.json');
    document.body.appendChild(downloadAnchorNode); // required for firefox
    downloadAnchorNode.click();
    downloadAnchorNode.remove();
  });
  return (
    <Card xs={12}>
      <div className="flex flex-row">
<<<<<<< HEAD
        <span className="font-bold text-xl leading-tight flex-grow">{date.toLocaleString()}</span>
=======
          <span className="font-bold text-xl leading-tight flex-grow">
            {shot.profile} - {date.toLocaleString()}
          </span>
>>>>>>> 94b1a04a

        <div className="flex flex-row gap-2 justify-end">
          <a
            href="javascript:void(0)"
            tooltip="Export"
            tooltip-position="left"
            onClick={() => onExport()}
            className="group inline-block items-center justify-between gap-2 rounded-md border border-transparent px-2.5 py-2 text-sm font-semibold text-blue-600 hover:bg-blue-100 active:border-blue-200"
          >
            <span className="fa fa-file-export" />
          </a>
          <a
            href="javascript:void(0)"
            tooltip="Delete"
            tooltip-position="left"
            onClick={() => onDelete(shot.id)}
            className="group inline-block items-center justify-between gap-2 rounded-md border border-transparent px-2.5 py-2 text-sm font-semibold text-red-600 hover:bg-red-100 active:border-red-200"
          >
            <span className="fa fa-trash" />
          </a>
        </div>
      </div>
      <div className="flex flex-row gap-6 items-center">
        <div className="flex flex-row gap-2 items-center">
          <span className="fa fa-clock"></span>
          {(shot.duration / 1000).toFixed(1)}s
        </div>
        {shot.volume && (
          <div className="flex flex-row gap-2 items-center">
            <span className="fa fa-scale-balanced"></span>
            {shot.volume}g
          </div>
        )}
      </div>
      <div>
        <HistoryChart shot={shot} />
      </div>
    </Card>
  );
}<|MERGE_RESOLUTION|>--- conflicted
+++ resolved
@@ -16,13 +16,9 @@
   return (
     <Card xs={12}>
       <div className="flex flex-row">
-<<<<<<< HEAD
-        <span className="font-bold text-xl leading-tight flex-grow">{date.toLocaleString()}</span>
-=======
-          <span className="font-bold text-xl leading-tight flex-grow">
-            {shot.profile} - {date.toLocaleString()}
-          </span>
->>>>>>> 94b1a04a
+        <span className="font-bold text-xl leading-tight flex-grow">
+          {shot.profile} - {date.toLocaleString()}
+        </span>
 
         <div className="flex flex-row gap-2 justify-end">
           <a
