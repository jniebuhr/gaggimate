--- conflicted
+++ resolved
@@ -39,12 +39,8 @@
     this->brewBtn = new DigitalInput(_config.brewButtonPin, [this](const bool state) { _ble.sendBrewBtnState(state); });
     this->steamBtn = new DigitalInput(_config.steamButtonPin, [this](const bool state) { _ble.sendSteamBtnState(state); });
 
-<<<<<<< HEAD
-    // 5-Pin peripheral port
-    // Wire.begin(_config.sunriseSdaPin, _config.sunriseSclPin, 400000);
+    // 4-Pin peripheral port
     /*
-=======
-    // 4-Pin peripheral port
     if (!Wire.begin(_config.sunriseSdaPin, _config.sunriseSclPin, 400000)) {
         ESP_LOGE(LOG_TAG, "Failed to initialize I2C bus");
     }
@@ -69,7 +65,6 @@
     } else {
         ESP_LOGI("", "done");
     }
->>>>>>> 2d42b24e
     this->ledController = new LedController(&Wire);
     this->distanceSensor = new DistanceSensor(&Wire, [this](int distance) { _ble.sendTofMeasurement(distance); });
     if (this->ledController->isAvailable()) {
